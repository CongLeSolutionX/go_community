--- conflicted
+++ resolved
@@ -80,15 +80,11 @@
 func Test18720(t *testing.T)                 { test18720(t) }
 func Test20266(t *testing.T)                 { test20266(t) }
 func Test20129(t *testing.T)                 { test20129(t) }
-<<<<<<< HEAD
-func Test21708(t *testing.T)                 { test21708(t) }
-=======
 func Test20910(t *testing.T)                 { test20910(t) }
 func Test21708(t *testing.T)                 { test21708(t) }
 func Test21809(t *testing.T)                 { test21809(t) }
 func Test6907(t *testing.T)                  { test6907(t) }
 func Test6907Go(t *testing.T)                { test6907Go(t) }
 func Test21897(t *testing.T)                 { test21897(t) }
->>>>>>> a032f74b
 
 func BenchmarkCgoCall(b *testing.B) { benchCgoCall(b) }