// Copyright 2011 The Go Authors. All rights reserved.
// Use of this source code is governed by a BSD-style
// license that can be found in the LICENSE file.

package test

import (
	"bytes"
	"context"
	"crypto/sha256"
	"errors"
	"fmt"
	"go/build"
	exec "internal/execabs"
	"io"
	"io/fs"
	"os"
	"path"
	"path/filepath"
	"regexp"
	"sort"
	"strconv"
	"strings"
	"sync"
	"time"

	"cmd/go/internal/base"
	"cmd/go/internal/cache"
	"cmd/go/internal/cfg"
	"cmd/go/internal/load"
	"cmd/go/internal/lockedfile"
	"cmd/go/internal/modload"
	"cmd/go/internal/search"
	"cmd/go/internal/trace"
	"cmd/go/internal/work"
	"cmd/internal/str"
	"cmd/internal/test2json"
)

// Break init loop.
func init() {
	CmdTest.Run = runTest
}

const testUsage = "go test [build/test flags] [packages] [build/test flags & test binary flags]"

var CmdTest = &base.Command{
	CustomFlags: true,
	UsageLine:   testUsage,
	Short:       "test packages",
	Long: `
'Go test' automates testing the packages named by the import paths.
It prints a summary of the test results in the format:

	ok   archive/tar   0.011s
	FAIL archive/zip   0.022s
	ok   compress/gzip 0.033s
	...

followed by detailed output for each failed package.

'Go test' recompiles each package along with any files with names matching
the file pattern "*_test.go".
These additional files can contain test functions, benchmark functions, fuzz
targets and example functions. See 'go help testfunc' for more.
Each listed package causes the execution of a separate test binary.
Files whose names begin with "_" (including "_test.go") or "." are ignored.

Test files that declare a package with the suffix "_test" will be compiled as a
separate package, and then linked and run with the main test binary.

The go tool will ignore a directory named "testdata", making it available
to hold ancillary data needed by the tests.

As part of building a test binary, go test runs go vet on the package
and its test source files to identify significant problems. If go vet
finds any problems, go test reports those and does not run the test
binary. Only a high-confidence subset of the default go vet checks are
used. That subset is: 'atomic', 'bool', 'buildtags', 'errorsas',
'ifaceassert', 'nilfunc', 'printf', and 'stringintconv'. You can see
the documentation for these and other vet tests via "go doc cmd/vet".
To disable the running of go vet, use the -vet=off flag. To run all
checks, use the -vet=all flag.

All test output and summary lines are printed to the go command's
standard output, even if the test printed them to its own standard
error. (The go command's standard error is reserved for printing
errors building the tests.)

Go test runs in two different modes:

The first, called local directory mode, occurs when go test is
invoked with no package arguments (for example, 'go test' or 'go
test -v'). In this mode, go test compiles the package sources and
tests found in the current directory and then runs the resulting
test binary. In this mode, caching (discussed below) is disabled.
After the package test finishes, go test prints a summary line
showing the test status ('ok' or 'FAIL'), package name, and elapsed
time.

The second, called package list mode, occurs when go test is invoked
with explicit package arguments (for example 'go test math', 'go
test ./...', and even 'go test .'). In this mode, go test compiles
and tests each of the packages listed on the command line. If a
package test passes, go test prints only the final 'ok' summary
line. If a package test fails, go test prints the full test output.
If invoked with the -bench or -v flag, go test prints the full
output even for passing package tests, in order to display the
requested benchmark results or verbose logging. After the package
tests for all of the listed packages finish, and their output is
printed, go test prints a final 'FAIL' status if any package test
has failed.

In package list mode only, go test caches successful package test
results to avoid unnecessary repeated running of tests. When the
result of a test can be recovered from the cache, go test will
redisplay the previous output instead of running the test binary
again. When this happens, go test prints '(cached)' in place of the
elapsed time in the summary line.

The rule for a match in the cache is that the run involves the same
test binary and the flags on the command line come entirely from a
restricted set of 'cacheable' test flags, defined as -benchtime, -cpu,
-list, -parallel, -run, -short, -timeout, -failfast, and -v.
If a run of go test has any test or non-test flags outside this set,
the result is not cached. To disable test caching, use any test flag
or argument other than the cacheable flags. The idiomatic way to disable
test caching explicitly is to use -count=1. Tests that open files within
the package's source root (usually $GOPATH) or that consult environment
variables only match future runs in which the files and environment
variables are unchanged. A cached test result is treated as executing
in no time at all,so a successful package test result will be cached and
reused regardless of -timeout setting.

Run 'go help fuzz' for details around how the go command handles fuzz targets.

In addition to the build flags, the flags handled by 'go test' itself are:

	-args
	    Pass the remainder of the command line (everything after -args)
	    to the test binary, uninterpreted and unchanged.
	    Because this flag consumes the remainder of the command line,
	    the package list (if present) must appear before this flag.

	-c
	    Compile the test binary to pkg.test but do not run it
	    (where pkg is the last element of the package's import path).
	    The file name can be changed with the -o flag.

	-exec xprog
	    Run the test binary using xprog. The behavior is the same as
	    in 'go run'. See 'go help run' for details.

	-i
	    Install packages that are dependencies of the test.
	    Do not run the test.
	    The -i flag is deprecated. Compiled packages are cached automatically.

	-json
	    Convert test output to JSON suitable for automated processing.
	    See 'go doc test2json' for the encoding details.

	-o file
	    Compile the test binary to the named file.
	    The test still runs (unless -c or -i is specified).

The test binary also accepts flags that control execution of the test; these
flags are also accessible by 'go test'. See 'go help testflag' for details.

For more about build flags, see 'go help build'.
For more about specifying packages, see 'go help packages'.

See also: go build, go vet.
`,
}

var HelpTestflag = &base.Command{
	UsageLine: "testflag",
	Short:     "testing flags",
	Long: `
The 'go test' command takes both flags that apply to 'go test' itself
and flags that apply to the resulting test binary.

Several of the flags control profiling and write an execution profile
suitable for "go tool pprof"; run "go tool pprof -h" for more
information. The --alloc_space, --alloc_objects, and --show_bytes
options of pprof control how the information is presented.

The following flags are recognized by the 'go test' command and
control the execution of any test:

	-bench regexp
	    Run only those benchmarks matching a regular expression.
	    By default, no benchmarks are run.
	    To run all benchmarks, use '-bench .' or '-bench=.'.
	    The regular expression is split by unbracketed slash (/)
	    characters into a sequence of regular expressions, and each
	    part of a benchmark's identifier must match the corresponding
	    element in the sequence, if any. Possible parents of matches
	    are run with b.N=1 to identify sub-benchmarks. For example,
	    given -bench=X/Y, top-level benchmarks matching X are run
	    with b.N=1 to find any sub-benchmarks matching Y, which are
	    then run in full.

	-benchtime t
	    Run enough iterations of each benchmark to take t, specified
	    as a time.Duration (for example, -benchtime 1h30s).
	    The default is 1 second (1s).
	    The special syntax Nx means to run the benchmark N times
	    (for example, -benchtime 100x).

	-count n
	    Run each test, benchmark, and fuzz targets' seed corpora n times
	    (default 1).
	    If -cpu is set, run n times for each GOMAXPROCS value.
	    Examples are always run once.

	-cover
	    Enable coverage analysis.
	    Note that because coverage works by annotating the source
	    code before compilation, compilation and test failures with
	    coverage enabled may report line numbers that don't correspond
	    to the original sources.

	-covermode set,count,atomic
	    Set the mode for coverage analysis for the package[s]
	    being tested. The default is "set" unless -race is enabled,
	    in which case it is "atomic".
	    The values:
		set: bool: does this statement run?
		count: int: how many times does this statement run?
		atomic: int: count, but correct in multithreaded tests;
			significantly more expensive.
	    Sets -cover.

	-coverpkg pattern1,pattern2,pattern3
	    Apply coverage analysis in each test to packages matching the patterns.
	    The default is for each test to analyze only the package being tested.
	    See 'go help packages' for a description of package patterns.
	    Sets -cover.

	-cpu 1,2,4
	    Specify a list of GOMAXPROCS values for which the tests, benchmarks or
	    fuzz targets should be executed. The default is the current value
	    of GOMAXPROCS.

	-failfast
	    Do not start new tests after the first test failure.

<<<<<<< HEAD
	-fuzz name
	    Run the fuzz target with the given regexp. Must match exactly one fuzz
	    target. This is an experimental feature.

	-fuzztime t
	    Run enough iterations of the fuzz test to take t, specified as a
	    time.Duration (for example, -fuzztime 1h30s). The default is to run
	    forever.
	    The special syntax Nx means to run the fuzz test N times
	    (for example, -fuzztime 100x).

	-keepfuzzing
	    Keep running the fuzz target if a crasher is found.
=======
	-json
	    Log verbose output and test results in JSON. This presents the
	    same information as the -v flag in a machine-readable format.
>>>>>>> 65f0d24f

	-list regexp
	    List tests, benchmarks, fuzz targets, or examples matching the regular
	    expression. No tests, benchmarks, fuzz targets, or examples will be run.
	    This will only list top-level tests. No subtest or subbenchmarks will be
	    shown.

	-parallel n
	    Allow parallel execution of test functions that call t.Parallel, and
	    f.Fuzz functions that call t.Parallel when running the seed corpus.
	    The value of this flag is the maximum number of tests to run
	    simultaneously. While fuzzing, the value of this flag is the
	    maximum number of workers to run the fuzz function simultaneously,
	    regardless of whether t.Parallel has been called; by default, it is set
	    to the value of GOMAXPROCS.
	    Note that -parallel only applies within a single test binary.
	    The 'go test' command may run tests for different packages
	    in parallel as well, according to the setting of the -p flag
	    (see 'go help build').

	-run regexp
	    Run only those tests, examples, and fuzz targets matching the regular
	    expression. For tests, the regular expression is split by unbracketed
	    slash (/) characters into a sequence of regular expressions, and each
	    part of a test's identifier must match the corresponding element in
	    the sequence, if any. Note that possible parents of matches are
	    run too, so that -run=X/Y matches and runs and reports the result
	    of all tests matching X, even those without sub-tests matching Y,
	    because it must run them to look for those sub-tests.

	-short
	    Tell long-running tests to shorten their run time.
	    It is off by default but set during all.bash so that installing
	    the Go tree can run a sanity check but not spend time running
	    exhaustive tests.

	-shuffle off,on,N
		Randomize the execution order of tests and benchmarks.
		It is off by default. If -shuffle is set to on, then it will seed
		the randomizer using the system clock. If -shuffle is set to an
		integer N, then N will be used as the seed value. In both cases,
		the seed will be reported for reproducibility.

	-timeout d
	    If a test binary runs longer than duration d, panic.
	    If d is 0, the timeout is disabled.
	    The default is 10 minutes (10m).

	-v
	    Verbose output: log all tests as they are run. Also print all
	    text from Log and Logf calls even if the test succeeds.

	-vet list
	    Configure the invocation of "go vet" during "go test"
	    to use the comma-separated list of vet checks.
	    If list is empty, "go test" runs "go vet" with a curated list of
	    checks believed to be always worth addressing.
	    If list is "off", "go test" does not run "go vet" at all.

The following flags are also recognized by 'go test' and can be used to
profile the tests during execution:

	-benchmem
	    Print memory allocation statistics for benchmarks.

	-blockprofile block.out
	    Write a goroutine blocking profile to the specified file
	    when all tests are complete.
	    Writes test binary as -c would.

	-blockprofilerate n
	    Control the detail provided in goroutine blocking profiles by
	    calling runtime.SetBlockProfileRate with n.
	    See 'go doc runtime.SetBlockProfileRate'.
	    The profiler aims to sample, on average, one blocking event every
	    n nanoseconds the program spends blocked. By default,
	    if -test.blockprofile is set without this flag, all blocking events
	    are recorded, equivalent to -test.blockprofilerate=1.

	-coverprofile cover.out
	    Write a coverage profile to the file after all tests have passed.
	    Sets -cover.

	-cpuprofile cpu.out
	    Write a CPU profile to the specified file before exiting.
	    Writes test binary as -c would.

	-memprofile mem.out
	    Write an allocation profile to the file after all tests have passed.
	    Writes test binary as -c would.

	-memprofilerate n
	    Enable more precise (and expensive) memory allocation profiles by
	    setting runtime.MemProfileRate. See 'go doc runtime.MemProfileRate'.
	    To profile all memory allocations, use -test.memprofilerate=1.

	-mutexprofile mutex.out
	    Write a mutex contention profile to the specified file
	    when all tests are complete.
	    Writes test binary as -c would.

	-mutexprofilefraction n
	    Sample 1 in n stack traces of goroutines holding a
	    contended mutex.

	-outputdir directory
	    Place output files from profiling in the specified directory,
	    by default the directory in which "go test" is running.

	-trace trace.out
	    Write an execution trace to the specified file before exiting.

Each of these flags is also recognized with an optional 'test.' prefix,
as in -test.v. When invoking the generated test binary (the result of
'go test -c') directly, however, the prefix is mandatory.

The 'go test' command rewrites or removes recognized flags,
as appropriate, both before and after the optional package list,
before invoking the test binary.

For instance, the command

	go test -v -myflag testdata -cpuprofile=prof.out -x

will compile the test binary and then run it as

	pkg.test -test.v -myflag testdata -test.cpuprofile=prof.out

(The -x flag is removed because it applies only to the go command's
execution, not to the test itself.)

The test flags that generate profiles (other than for coverage) also
leave the test binary in pkg.test for use when analyzing the profiles.

When 'go test' runs a test binary, it does so from within the
corresponding package's source code directory. Depending on the test,
it may be necessary to do the same when invoking a generated test
binary directly.

The command-line package list, if present, must appear before any
flag not known to the go test command. Continuing the example above,
the package list would have to appear before -myflag, but could appear
on either side of -v.

When 'go test' runs in package list mode, 'go test' caches successful
package test results to avoid unnecessary repeated running of tests. To
disable test caching, use any test flag or argument other than the
cacheable flags. The idiomatic way to disable test caching explicitly
is to use -count=1.

To keep an argument for a test binary from being interpreted as a
known flag or a package name, use -args (see 'go help test') which
passes the remainder of the command line through to the test binary
uninterpreted and unaltered.

For instance, the command

	go test -v -args -x -v

will compile the test binary and then run it as

	pkg.test -test.v -x -v

Similarly,

	go test -args math

will compile the test binary and then run it as

	pkg.test math

In the first example, the -x and the second -v are passed through to the
test binary unchanged and with no effect on the go command itself.
In the second example, the argument math is passed through to the test
binary, instead of being interpreted as the package list.
`,
}

var HelpTestfunc = &base.Command{
	UsageLine: "testfunc",
	Short:     "testing functions",
	Long: `
The 'go test' command expects to find test, benchmark, and example functions
in the "*_test.go" files corresponding to the package under test.

A test function is one named TestXxx (where Xxx does not start with a
lower case letter) and should have the signature,

	func TestXxx(t *testing.T) { ... }

A benchmark function is one named BenchmarkXxx and should have the signature,

	func BenchmarkXxx(b *testing.B) { ... }

A fuzz target is one named FuzzXxx and should have the signature,

	func FuzzXxx(f *testing.F) { ... }

An example function is similar to a test function but, instead of using
*testing.T to report success or failure, prints output to os.Stdout.
If the last comment in the function starts with "Output:" then the output
is compared exactly against the comment (see examples below). If the last
comment begins with "Unordered output:" then the output is compared to the
comment, however the order of the lines is ignored. An example with no such
comment is compiled but not executed. An example with no text after
"Output:" is compiled, executed, and expected to produce no output.

Godoc displays the body of ExampleXxx to demonstrate the use
of the function, constant, or variable Xxx. An example of a method M with
receiver type T or *T is named ExampleT_M. There may be multiple examples
for a given function, constant, or variable, distinguished by a trailing _xxx,
where xxx is a suffix not beginning with an upper case letter.

Here is an example of an example:

	func ExamplePrintln() {
		Println("The output of\nthis example.")
		// Output: The output of
		// this example.
	}

Here is another example where the ordering of the output is ignored:

	func ExamplePerm() {
		for _, value := range Perm(4) {
			fmt.Println(value)
		}

		// Unordered output: 4
		// 2
		// 1
		// 3
		// 0
	}

The entire test file is presented as the example when it contains a single
example function, at least one other function, type, variable, or constant
declaration, and no fuzz targets or test or benchmark functions.

See the documentation of the testing package for more information.
`,
}

var HelpFuzz = &base.Command{
	UsageLine: "fuzz",
	Short:     "fuzzing",
	Long: `
By default, go test will build and run the fuzz targets using the target's seed
corpus only. Any generated corpora in $GOCACHE that were previously written by
the fuzzing engine will not be run by default.

When -fuzz is set, the binary will be instrumented for coverage. After all
tests, examples, benchmark functions, and the seed corpora for all fuzz targets
have been run, go test will begin to fuzz the specified fuzz target.
Note that this feature is experimental.

-run can be used for testing a single seed corpus entry for a fuzz target. The
regular expression value of -run can be in the form $target/$name, where $target
is the name of the fuzz target, and $name is the name of the file (ignoring file
extensions) to run. For example, -run=FuzzFoo/497b6f87.

See https://golang.org/s/draft-fuzzing-design for more details.
`,
}

var (
	testBench        string                            // -bench flag
	testC            bool                              // -c flag
	testCover        bool                              // -cover flag
	testCoverMode    string                            // -covermode flag
	testCoverPaths   []string                          // -coverpkg flag
	testCoverPkgs    []*load.Package                   // -coverpkg flag
	testCoverProfile string                            // -coverprofile flag
	testFuzz         string                            // -fuzz flag
	testJSON         bool                              // -json flag
	testList         string                            // -list flag
	testO            string                            // -o flag
	testOutputDir    outputdirFlag                     // -outputdir flag
	testShuffle      shuffleFlag                       // -shuffle flag
	testTimeout      time.Duration                     // -timeout flag
	testV            bool                              // -v flag
	testVet          = vetFlag{flags: defaultVetFlags} // -vet flag
)

var (
	testArgs []string
	pkgArgs  []string
	pkgs     []*load.Package

	testHelp bool // -help option passed to test via -args

	testKillTimeout = 100 * 365 * 24 * time.Hour // backup alarm; defaults to about a century if no timeout is set
	testCacheExpire time.Time                    // ignore cached test results before this time

	testBlockProfile, testCPUProfile, testMemProfile, testMutexProfile, testTrace string // profiling flag that limits test to one package
)

// testProfile returns the name of an arbitrary single-package profiling flag
// that is set, if any.
func testProfile() string {
	switch {
	case testBlockProfile != "":
		return "-blockprofile"
	case testCPUProfile != "":
		return "-cpuprofile"
	case testMemProfile != "":
		return "-memprofile"
	case testMutexProfile != "":
		return "-mutexprofile"
	case testTrace != "":
		return "-trace"
	default:
		return ""
	}
}

// testNeedBinary reports whether the test needs to keep the binary around.
func testNeedBinary() bool {
	switch {
	case testBlockProfile != "":
		return true
	case testCPUProfile != "":
		return true
	case testMemProfile != "":
		return true
	case testMutexProfile != "":
		return true
	case testO != "":
		return true
	default:
		return false
	}
}

// testShowPass reports whether the output for a passing test should be shown.
func testShowPass() bool {
	return testV || (testList != "") || testHelp
}

var defaultVetFlags = []string{
	// TODO(rsc): Decide which tests are enabled by default.
	// See golang.org/issue/18085.
	// "-asmdecl",
	// "-assign",
	"-atomic",
	"-bool",
	"-buildtags",
	// "-cgocall",
	// "-composites",
	// "-copylocks",
	"-errorsas",
	// "-httpresponse",
	"-ifaceassert",
	// "-lostcancel",
	// "-methods",
	"-nilfunc",
	"-printf",
	// "-rangeloops",
	// "-shift",
	"-stringintconv",
	// "-structtags",
	// "-tests",
	// "-unreachable",
	// "-unsafeptr",
	// "-unusedresult",
}

func runTest(ctx context.Context, cmd *base.Command, args []string) {
	modload.InitWorkfile()
	pkgArgs, testArgs = testFlags(args)

	if cfg.DebugTrace != "" {
		var close func() error
		var err error
		ctx, close, err = trace.Start(ctx, cfg.DebugTrace)
		if err != nil {
			base.Fatalf("failed to start trace: %v", err)
		}
		defer func() {
			if err := close(); err != nil {
				base.Fatalf("failed to stop trace: %v", err)
			}
		}()
	}

	ctx, span := trace.StartSpan(ctx, fmt.Sprint("Running ", cmd.Name(), " command"))
	defer span.Done()

	work.FindExecCmd() // initialize cached result

	work.BuildInit()
	work.VetFlags = testVet.flags
	work.VetExplicit = testVet.explicit

	pkgOpts := load.PackageOpts{ModResolveTests: true}
	pkgs = load.PackagesAndErrors(ctx, pkgOpts, pkgArgs)
	load.CheckPackageErrors(pkgs)
	if len(pkgs) == 0 {
		base.Fatalf("no packages to test")
	}

	if testC && len(pkgs) != 1 {
		base.Fatalf("cannot use -c flag with multiple packages")
	}
	if testO != "" && len(pkgs) != 1 {
		base.Fatalf("cannot use -o flag with multiple packages")
	}
	if testProfile() != "" && len(pkgs) != 1 {
		base.Fatalf("cannot use %s flag with multiple packages", testProfile())
	}
	initCoverProfile()
	defer closeCoverProfile()

	// If a test timeout is finite, set our kill timeout
	// to that timeout plus one minute. This is a backup alarm in case
	// the test wedges with a goroutine spinning and its background
	// timer does not get a chance to fire.
	// Don't set this if fuzzing, since it should be able to run
	// indefinitely.
	if testTimeout > 0 && testFuzz == "" {
		testKillTimeout = testTimeout + 1*time.Minute
	}

	// For 'go test -i -o x.test', we want to build x.test. Imply -c to make the logic easier.
	if cfg.BuildI && testO != "" {
		testC = true
	}

	// Read testcache expiration time, if present.
	// (We implement go clean -testcache by writing an expiration date
	// instead of searching out and deleting test result cache entries.)
	if dir := cache.DefaultDir(); dir != "off" {
		if data, _ := lockedfile.Read(filepath.Join(dir, "testexpire.txt")); len(data) > 0 && data[len(data)-1] == '\n' {
			if t, err := strconv.ParseInt(string(data[:len(data)-1]), 10, 64); err == nil {
				testCacheExpire = time.Unix(0, t)
			}
		}
	}

	var b work.Builder
	b.Init()

	if cfg.BuildI {
		fmt.Fprint(os.Stderr, "go test: -i flag is deprecated\n")
		cfg.BuildV = testV

		deps := make(map[string]bool)
		for _, dep := range load.TestMainDeps {
			deps[dep] = true
		}

		for _, p := range pkgs {
			// Dependencies for each test.
			for _, path := range p.Imports {
				deps[path] = true
			}
			for _, path := range p.Resolve(p.TestImports) {
				deps[path] = true
			}
			for _, path := range p.Resolve(p.XTestImports) {
				deps[path] = true
			}
		}

		// translate C to runtime/cgo
		if deps["C"] {
			delete(deps, "C")
			deps["runtime/cgo"] = true
		}
		// Ignore pseudo-packages.
		delete(deps, "unsafe")

		all := []string{}
		for path := range deps {
			if !build.IsLocalImport(path) {
				all = append(all, path)
			}
		}
		sort.Strings(all)

		a := &work.Action{Mode: "go test -i"}
		pkgs := load.PackagesAndErrors(ctx, pkgOpts, all)
		load.CheckPackageErrors(pkgs)
		for _, p := range pkgs {
			if cfg.BuildToolchainName == "gccgo" && p.Standard {
				// gccgo's standard library packages
				// can not be reinstalled.
				continue
			}
			a.Deps = append(a.Deps, b.CompileAction(work.ModeInstall, work.ModeInstall, p))
		}
		b.Do(ctx, a)
		if !testC || a.Failed {
			return
		}
		b.Init()
	}

	var builds, runs, prints []*work.Action

	if testCoverPaths != nil {
		match := make([]func(*load.Package) bool, len(testCoverPaths))
		matched := make([]bool, len(testCoverPaths))
		for i := range testCoverPaths {
			match[i] = load.MatchPackage(testCoverPaths[i], base.Cwd())
		}

		// Select for coverage all dependencies matching the testCoverPaths patterns.
		for _, p := range load.TestPackageList(ctx, pkgOpts, pkgs) {
			haveMatch := false
			for i := range testCoverPaths {
				if match[i](p) {
					matched[i] = true
					haveMatch = true
				}
			}

			// A package which only has test files can't be imported
			// as a dependency, nor can it be instrumented for coverage.
			if len(p.GoFiles)+len(p.CgoFiles) == 0 {
				continue
			}

			// Silently ignore attempts to run coverage on
			// sync/atomic when using atomic coverage mode.
			// Atomic coverage mode uses sync/atomic, so
			// we can't also do coverage on it.
			if testCoverMode == "atomic" && p.Standard && p.ImportPath == "sync/atomic" {
				continue
			}

			// If using the race detector, silently ignore
			// attempts to run coverage on the runtime
			// packages. It will cause the race detector
			// to be invoked before it has been initialized.
			if cfg.BuildRace && p.Standard && (p.ImportPath == "runtime" || strings.HasPrefix(p.ImportPath, "runtime/internal")) {
				continue
			}

			if haveMatch {
				testCoverPkgs = append(testCoverPkgs, p)
			}
		}

		// Warn about -coverpkg arguments that are not actually used.
		for i := range testCoverPaths {
			if !matched[i] {
				fmt.Fprintf(os.Stderr, "warning: no packages being tested depend on matches for pattern %s\n", testCoverPaths[i])
			}
		}

		// Mark all the coverage packages for rebuilding with coverage.
		for _, p := range testCoverPkgs {
			// There is nothing to cover in package unsafe; it comes from the compiler.
			if p.ImportPath == "unsafe" {
				continue
			}
			p.Internal.CoverMode = testCoverMode
			var coverFiles []string
			coverFiles = append(coverFiles, p.GoFiles...)
			coverFiles = append(coverFiles, p.CgoFiles...)
			coverFiles = append(coverFiles, p.TestGoFiles...)
			p.Internal.CoverVars = declareCoverVars(p, coverFiles...)
			if testCover && testCoverMode == "atomic" {
				ensureImport(p, "sync/atomic")
			}
		}
	}

	// Inform the compiler that it should instrument the binary at
	// build-time when fuzzing is enabled.
	fuzzFlags := work.FuzzInstrumentFlags()
	if testFuzz != "" && fuzzFlags != nil {
		// Don't instrument packages which may affect coverage guidance but are
		// unlikely to be useful. Most of these are used by the testing or
		// internal/fuzz concurrently with fuzzing.
		var fuzzNoInstrument = map[string]bool{
			"context":       true,
			"internal/fuzz": true,
			"reflect":       true,
			"runtime":       true,
			"sync":          true,
			"sync/atomic":   true,
			"syscall":       true,
			"testing":       true,
			"time":          true,
		}
		for _, p := range load.TestPackageList(ctx, pkgOpts, pkgs) {
			if fuzzNoInstrument[p.ImportPath] {
				continue
			}
			p.Internal.Gcflags = append(p.Internal.Gcflags, fuzzFlags...)
		}
	}

	// Prepare build + run + print actions for all packages being tested.
	for _, p := range pkgs {
		// sync/atomic import is inserted by the cover tool. See #18486
		if testCover && testCoverMode == "atomic" {
			ensureImport(p, "sync/atomic")
		}

		buildTest, runTest, printTest, err := builderTest(&b, ctx, pkgOpts, p)
		if err != nil {
			str := err.Error()
			str = strings.TrimPrefix(str, "\n")
			if p.ImportPath != "" {
				base.Errorf("# %s\n%s", p.ImportPath, str)
			} else {
				base.Errorf("%s", str)
			}
			fmt.Printf("FAIL\t%s [setup failed]\n", p.ImportPath)
			continue
		}
		builds = append(builds, buildTest)
		runs = append(runs, runTest)
		prints = append(prints, printTest)
	}

	// Ultimately the goal is to print the output.
	root := &work.Action{Mode: "go test", Func: printExitStatus, Deps: prints}

	// Force the printing of results to happen in order,
	// one at a time.
	for i, a := range prints {
		if i > 0 {
			a.Deps = append(a.Deps, prints[i-1])
		}
	}

	// Force benchmarks to run in serial.
	if !testC && (testBench != "") {
		// The first run must wait for all builds.
		// Later runs must wait for the previous run's print.
		for i, run := range runs {
			if i == 0 {
				run.Deps = append(run.Deps, builds...)
			} else {
				run.Deps = append(run.Deps, prints[i-1])
			}
		}
	}

	b.Do(ctx, root)
}

// ensures that package p imports the named package
func ensureImport(p *load.Package, pkg string) {
	for _, d := range p.Internal.Imports {
		if d.Name == pkg {
			return
		}
	}

	p1 := load.LoadImportWithFlags(pkg, p.Dir, p, &load.ImportStack{}, nil, 0)
	if p1.Error != nil {
		base.Fatalf("load %s: %v", pkg, p1.Error)
	}

	p.Internal.Imports = append(p.Internal.Imports, p1)
}

var windowsBadWords = []string{
	"install",
	"patch",
	"setup",
	"update",
}

func builderTest(b *work.Builder, ctx context.Context, pkgOpts load.PackageOpts, p *load.Package) (buildAction, runAction, printAction *work.Action, err error) {
	if len(p.TestGoFiles)+len(p.XTestGoFiles) == 0 {
		build := b.CompileAction(work.ModeBuild, work.ModeBuild, p)
		run := &work.Action{Mode: "test run", Package: p, Deps: []*work.Action{build}}
		addTestVet(b, p, run, nil)
		print := &work.Action{Mode: "test print", Func: builderNoTest, Package: p, Deps: []*work.Action{run}}
		return build, run, print, nil
	}

	// Build Package structs describing:
	//	pmain - pkg.test binary
	//	ptest - package + test files
	//	pxtest - package of external test files
	var cover *load.TestCover
	if testCover {
		cover = &load.TestCover{
			Mode:     testCoverMode,
			Local:    testCover && testCoverPaths == nil,
			Pkgs:     testCoverPkgs,
			Paths:    testCoverPaths,
			DeclVars: declareCoverVars,
		}
	}
	pmain, ptest, pxtest, err := load.TestPackagesFor(ctx, pkgOpts, p, cover)
	if err != nil {
		return nil, nil, nil, err
	}

	// Use last element of import path, not package name.
	// They differ when package name is "main".
	// But if the import path is "command-line-arguments",
	// like it is during 'go run', use the package name.
	var elem string
	if p.ImportPath == "command-line-arguments" {
		elem = p.Name
	} else {
		elem = p.DefaultExecName()
	}
	testBinary := elem + ".test"

	testDir := b.NewObjdir()
	if err := b.Mkdir(testDir); err != nil {
		return nil, nil, nil, err
	}

	pmain.Dir = testDir
	pmain.Internal.OmitDebug = !testC && !testNeedBinary()

	if !cfg.BuildN {
		// writeTestmain writes _testmain.go,
		// using the test description gathered in t.
		if err := os.WriteFile(testDir+"_testmain.go", *pmain.Internal.TestmainGo, 0666); err != nil {
			return nil, nil, nil, err
		}
	}

	// Set compile objdir to testDir we've already created,
	// so that the default file path stripping applies to _testmain.go.
	b.CompileAction(work.ModeBuild, work.ModeBuild, pmain).Objdir = testDir

	a := b.LinkAction(work.ModeBuild, work.ModeBuild, pmain)
	a.Target = testDir + testBinary + cfg.ExeSuffix
	if cfg.Goos == "windows" {
		// There are many reserved words on Windows that,
		// if used in the name of an executable, cause Windows
		// to try to ask for extra permissions.
		// The word list includes setup, install, update, and patch,
		// but it does not appear to be defined anywhere.
		// We have run into this trying to run the
		// go.codereview/patch tests.
		// For package names containing those words, use test.test.exe
		// instead of pkgname.test.exe.
		// Note that this file name is only used in the Go command's
		// temporary directory. If the -c or other flags are
		// given, the code below will still use pkgname.test.exe.
		// There are two user-visible effects of this change.
		// First, you can actually run 'go test' in directories that
		// have names that Windows thinks are installer-like,
		// without getting a dialog box asking for more permissions.
		// Second, in the Windows process listing during go test,
		// the test shows up as test.test.exe, not pkgname.test.exe.
		// That second one is a drawback, but it seems a small
		// price to pay for the test running at all.
		// If maintaining the list of bad words is too onerous,
		// we could just do this always on Windows.
		for _, bad := range windowsBadWords {
			if strings.Contains(testBinary, bad) {
				a.Target = testDir + "test.test" + cfg.ExeSuffix
				break
			}
		}
	}
	buildAction = a
	var installAction, cleanAction *work.Action
	if testC || testNeedBinary() {
		// -c or profiling flag: create action to copy binary to ./test.out.
		target := filepath.Join(base.Cwd(), testBinary+cfg.ExeSuffix)
		if testO != "" {
			target = testO
			if !filepath.IsAbs(target) {
				target = filepath.Join(base.Cwd(), target)
			}
		}
		if target == os.DevNull {
			runAction = buildAction
		} else {
			pmain.Target = target
			installAction = &work.Action{
				Mode:    "test build",
				Func:    work.BuildInstallFunc,
				Deps:    []*work.Action{buildAction},
				Package: pmain,
				Target:  target,
			}
			runAction = installAction // make sure runAction != nil even if not running test
		}
	}
	var vetRunAction *work.Action
	if testC {
		printAction = &work.Action{Mode: "test print (nop)", Package: p, Deps: []*work.Action{runAction}} // nop
		vetRunAction = printAction
	} else {
		// run test
		c := new(runCache)
		runAction = &work.Action{
			Mode:       "test run",
			Func:       c.builderRunTest,
			Deps:       []*work.Action{buildAction},
			Package:    p,
			IgnoreFail: true, // run (prepare output) even if build failed
			TryCache:   c.tryCache,
			Objdir:     testDir,
		}
		vetRunAction = runAction
		cleanAction = &work.Action{
			Mode:       "test clean",
			Func:       builderCleanTest,
			Deps:       []*work.Action{runAction},
			Package:    p,
			IgnoreFail: true, // clean even if test failed
			Objdir:     testDir,
		}
		printAction = &work.Action{
			Mode:       "test print",
			Func:       builderPrintTest,
			Deps:       []*work.Action{cleanAction},
			Package:    p,
			IgnoreFail: true, // print even if test failed
		}
	}

	if len(ptest.GoFiles)+len(ptest.CgoFiles) > 0 {
		addTestVet(b, ptest, vetRunAction, installAction)
	}
	if pxtest != nil {
		addTestVet(b, pxtest, vetRunAction, installAction)
	}

	if installAction != nil {
		if runAction != installAction {
			installAction.Deps = append(installAction.Deps, runAction)
		}
		if cleanAction != nil {
			cleanAction.Deps = append(cleanAction.Deps, installAction)
		}
	}

	return buildAction, runAction, printAction, nil
}

func addTestVet(b *work.Builder, p *load.Package, runAction, installAction *work.Action) {
	if testVet.off {
		return
	}

	vet := b.VetAction(work.ModeBuild, work.ModeBuild, p)
	runAction.Deps = append(runAction.Deps, vet)
	// Install will clean the build directory.
	// Make sure vet runs first.
	// The install ordering in b.VetAction does not apply here
	// because we are using a custom installAction (created above).
	if installAction != nil {
		installAction.Deps = append(installAction.Deps, vet)
	}
}

// isTestFile reports whether the source file is a set of tests and should therefore
// be excluded from coverage analysis.
func isTestFile(file string) bool {
	// We don't cover tests, only the code they test.
	return strings.HasSuffix(file, "_test.go")
}

// declareCoverVars attaches the required cover variables names
// to the files, to be used when annotating the files.
func declareCoverVars(p *load.Package, files ...string) map[string]*load.CoverVar {
	coverVars := make(map[string]*load.CoverVar)
	coverIndex := 0
	// We create the cover counters as new top-level variables in the package.
	// We need to avoid collisions with user variables (GoCover_0 is unlikely but still)
	// and more importantly with dot imports of other covered packages,
	// so we append 12 hex digits from the SHA-256 of the import path.
	// The point is only to avoid accidents, not to defeat users determined to
	// break things.
	sum := sha256.Sum256([]byte(p.ImportPath))
	h := fmt.Sprintf("%x", sum[:6])
	for _, file := range files {
		if isTestFile(file) {
			continue
		}
		// For a package that is "local" (imported via ./ import or command line, outside GOPATH),
		// we record the full path to the file name.
		// Otherwise we record the import path, then a forward slash, then the file name.
		// This makes profiles within GOPATH file system-independent.
		// These names appear in the cmd/cover HTML interface.
		var longFile string
		if p.Internal.Local {
			longFile = filepath.Join(p.Dir, file)
		} else {
			longFile = path.Join(p.ImportPath, file)
		}
		coverVars[file] = &load.CoverVar{
			File: longFile,
			Var:  fmt.Sprintf("GoCover_%d_%x", coverIndex, h),
		}
		coverIndex++
	}
	return coverVars
}

var noTestsToRun = []byte("\ntesting: warning: no tests to run\n")
var noTargetsToFuzz = []byte("\ntesting: warning: no targets to fuzz\n")
var tooManyTargetsToFuzz = []byte("\ntesting: warning: -fuzz matches more than one target, won't fuzz\n")

type runCache struct {
	disableCache bool // cache should be disabled for this run

	buf *bytes.Buffer
	id1 cache.ActionID
	id2 cache.ActionID
}

// stdoutMu and lockedStdout provide a locked standard output
// that guarantees never to interlace writes from multiple
// goroutines, so that we can have multiple JSON streams writing
// to a lockedStdout simultaneously and know that events will
// still be intelligible.
var stdoutMu sync.Mutex

type lockedStdout struct{}

func (lockedStdout) Write(b []byte) (int, error) {
	stdoutMu.Lock()
	defer stdoutMu.Unlock()
	return os.Stdout.Write(b)
}

// builderRunTest is the action for running a test binary.
func (c *runCache) builderRunTest(b *work.Builder, ctx context.Context, a *work.Action) error {
	if a.Failed {
		// We were unable to build the binary.
		a.Failed = false
		a.TestOutput = new(bytes.Buffer)
		fmt.Fprintf(a.TestOutput, "FAIL\t%s [build failed]\n", a.Package.ImportPath)
		base.SetExitStatus(1)
		return nil
	}

	var stdout io.Writer = os.Stdout
	var err error
	if testJSON {
		json := test2json.NewConverter(lockedStdout{}, a.Package.ImportPath, test2json.Timestamp)
		defer func() {
			json.Exited(err)
			json.Close()
		}()
		stdout = json
	}

	var buf bytes.Buffer
	if len(pkgArgs) == 0 || testBench != "" || testFuzz != "" {
		// Stream test output (no buffering) when no package has
		// been given on the command line (implicit current directory)
		// or when benchmarking or fuzzing.
		// No change to stdout.
	} else {
		// If we're only running a single package under test or if parallelism is
		// set to 1, and if we're displaying all output (testShowPass), we can
		// hurry the output along, echoing it as soon as it comes in.
		// We still have to copy to &buf for caching the result. This special
		// case was introduced in Go 1.5 and is intentionally undocumented:
		// the exact details of output buffering are up to the go command and
		// subject to change. It would be nice to remove this special case
		// entirely, but it is surely very helpful to see progress being made
		// when tests are run on slow single-CPU ARM systems.
		//
		// If we're showing JSON output, then display output as soon as
		// possible even when multiple tests are being run: the JSON output
		// events are attributed to specific package tests, so interlacing them
		// is OK.
		if testShowPass() && (len(pkgs) == 1 || cfg.BuildP == 1) || testJSON {
			// Write both to stdout and buf, for possible saving
			// to cache, and for looking for the "no tests to run" message.
			stdout = io.MultiWriter(stdout, &buf)
		} else {
			stdout = &buf
		}
	}

	if c.buf == nil {
		// We did not find a cached result using the link step action ID,
		// so we ran the link step. Try again now with the link output
		// content ID. The attempt using the action ID makes sure that
		// if the link inputs don't change, we reuse the cached test
		// result without even rerunning the linker. The attempt using
		// the link output (test binary) content ID makes sure that if
		// we have different link inputs but the same final binary,
		// we still reuse the cached test result.
		// c.saveOutput will store the result under both IDs.
		c.tryCacheWithID(b, a, a.Deps[0].BuildContentID())
	}
	if c.buf != nil {
		if stdout != &buf {
			stdout.Write(c.buf.Bytes())
			c.buf.Reset()
		}
		a.TestOutput = c.buf
		return nil
	}

	execCmd := work.FindExecCmd()
	testlogArg := []string{}
	if !c.disableCache && len(execCmd) == 0 {
		testlogArg = []string{"-test.testlogfile=" + a.Objdir + "testlog.txt"}
	}
	panicArg := "-test.paniconexit0"
	fuzzArg := []string{}
	if testFuzz != "" {
		fuzzCacheDir := filepath.Join(cache.Default().FuzzDir(), a.Package.ImportPath)
		fuzzArg = []string{"-test.fuzzcachedir=" + fuzzCacheDir}
	}
	args := str.StringList(execCmd, a.Deps[0].BuiltTarget(), testlogArg, panicArg, fuzzArg, testArgs)

	if testCoverProfile != "" {
		// Write coverage to temporary profile, for merging later.
		for i, arg := range args {
			if strings.HasPrefix(arg, "-test.coverprofile=") {
				args[i] = "-test.coverprofile=" + a.Objdir + "_cover_.out"
			}
		}
	}

	if cfg.BuildN || cfg.BuildX {
		b.Showcmd("", "%s", strings.Join(args, " "))
		if cfg.BuildN {
			return nil
		}
	}

	cmd := exec.Command(args[0], args[1:]...)
	cmd.Dir = a.Package.Dir
	cmd.Env = base.AppendPWD(cfg.OrigEnv[:len(cfg.OrigEnv):len(cfg.OrigEnv)], cmd.Dir)
	cmd.Stdout = stdout
	cmd.Stderr = stdout

	// If there are any local SWIG dependencies, we want to load
	// the shared library from the build directory.
	if a.Package.UsesSwig() {
		env := cmd.Env
		found := false
		prefix := "LD_LIBRARY_PATH="
		for i, v := range env {
			if strings.HasPrefix(v, prefix) {
				env[i] = v + ":."
				found = true
				break
			}
		}
		if !found {
			env = append(env, "LD_LIBRARY_PATH=.")
		}
		cmd.Env = env
	}

	t0 := time.Now()
	err = cmd.Start()

	// This is a last-ditch deadline to detect and
	// stop wedged test binaries, to keep the builders
	// running.
	if err == nil {
		tick := time.NewTimer(testKillTimeout)
		base.StartSigHandlers()
		done := make(chan error)
		go func() {
			done <- cmd.Wait()
		}()
	Outer:
		select {
		case err = <-done:
			// ok
		case <-tick.C:
			if base.SignalTrace != nil {
				// Send a quit signal in the hope that the program will print
				// a stack trace and exit. Give it five seconds before resorting
				// to Kill.
				cmd.Process.Signal(base.SignalTrace)
				select {
				case err = <-done:
					fmt.Fprintf(cmd.Stdout, "*** Test killed with %v: ran too long (%v).\n", base.SignalTrace, testKillTimeout)
					break Outer
				case <-time.After(5 * time.Second):
				}
			}
			cmd.Process.Kill()
			err = <-done
			fmt.Fprintf(cmd.Stdout, "*** Test killed: ran too long (%v).\n", testKillTimeout)
		}
		tick.Stop()
	}
	out := buf.Bytes()
	a.TestOutput = &buf
	t := fmt.Sprintf("%.3fs", time.Since(t0).Seconds())

	mergeCoverProfile(cmd.Stdout, a.Objdir+"_cover_.out")

	if err == nil {
		norun := ""
		if !testShowPass() && !testJSON {
			buf.Reset()
		}
		if bytes.HasPrefix(out, noTestsToRun[1:]) || bytes.Contains(out, noTestsToRun) {
			norun = " [no tests to run]"
		}
		if bytes.HasPrefix(out, noTargetsToFuzz[1:]) || bytes.Contains(out, noTargetsToFuzz) {
			norun = " [no targets to fuzz]"
		}
		if bytes.HasPrefix(out, tooManyTargetsToFuzz[1:]) || bytes.Contains(out, tooManyTargetsToFuzz) {
			norun = " [will not fuzz, -fuzz matches more than one target]"
		}
		fmt.Fprintf(cmd.Stdout, "ok  \t%s\t%s%s%s\n", a.Package.ImportPath, t, coveragePercentage(out), norun)
		c.saveOutput(a)
	} else {
		base.SetExitStatus(1)
		// If there was test output, assume we don't need to print the exit status.
		// Buf there's no test output, do print the exit status.
		if len(out) == 0 {
			fmt.Fprintf(cmd.Stdout, "%s\n", err)
		}
		// NOTE(golang.org/issue/37555): test2json reports that a test passes
		// unless "FAIL" is printed at the beginning of a line. The test may not
		// actually print that if it panics, exits, or terminates abnormally,
		// so we print it here. We can't always check whether it was printed
		// because some tests need stdout to be a terminal (golang.org/issue/34791),
		// not a pipe.
		// TODO(golang.org/issue/29062): tests that exit with status 0 without
		// printing a final result should fail.
		fmt.Fprintf(cmd.Stdout, "FAIL\t%s\t%s\n", a.Package.ImportPath, t)
	}

	if cmd.Stdout != &buf {
		buf.Reset() // cmd.Stdout was going to os.Stdout already
	}
	return nil
}

// tryCache is called just before the link attempt,
// to see if the test result is cached and therefore the link is unneeded.
// It reports whether the result can be satisfied from cache.
func (c *runCache) tryCache(b *work.Builder, a *work.Action) bool {
	return c.tryCacheWithID(b, a, a.Deps[0].BuildActionID())
}

func (c *runCache) tryCacheWithID(b *work.Builder, a *work.Action, id string) bool {
	if len(pkgArgs) == 0 {
		// Caching does not apply to "go test",
		// only to "go test foo" (including "go test .").
		if cache.DebugTest {
			fmt.Fprintf(os.Stderr, "testcache: caching disabled in local directory mode\n")
		}
		c.disableCache = true
		return false
	}

	if a.Package.Root == "" {
		// Caching does not apply to tests outside of any module, GOPATH, or GOROOT.
		if cache.DebugTest {
			fmt.Fprintf(os.Stderr, "testcache: caching disabled for package outside of module root, GOPATH, or GOROOT: %s\n", a.Package.ImportPath)
		}
		c.disableCache = true
		return false
	}

	var cacheArgs []string
	for _, arg := range testArgs {
		i := strings.Index(arg, "=")
		if i < 0 || !strings.HasPrefix(arg, "-test.") {
			if cache.DebugTest {
				fmt.Fprintf(os.Stderr, "testcache: caching disabled for test argument: %s\n", arg)
			}
			c.disableCache = true
			return false
		}
		switch arg[:i] {
		case "-test.benchtime",
			"-test.cpu",
			"-test.list",
			"-test.parallel",
			"-test.run",
			"-test.short",
			"-test.timeout",
			"-test.failfast",
			"-test.v":
			// These are cacheable.
			// Note that this list is documented above,
			// so if you add to this list, update the docs too.
			cacheArgs = append(cacheArgs, arg)

		default:
			// nothing else is cacheable
			if cache.DebugTest {
				fmt.Fprintf(os.Stderr, "testcache: caching disabled for test argument: %s\n", arg)
			}
			c.disableCache = true
			return false
		}
	}

	if cache.Default() == nil {
		if cache.DebugTest {
			fmt.Fprintf(os.Stderr, "testcache: GOCACHE=off\n")
		}
		c.disableCache = true
		return false
	}

	// The test cache result fetch is a two-level lookup.
	//
	// First, we use the content hash of the test binary
	// and its command-line arguments to find the
	// list of environment variables and files consulted
	// the last time the test was run with those arguments.
	// (To avoid unnecessary links, we store this entry
	// under two hashes: id1 uses the linker inputs as a
	// proxy for the test binary, and id2 uses the actual
	// test binary. If the linker inputs are unchanged,
	// this way we avoid the link step, even though we
	// do not cache link outputs.)
	//
	// Second, we compute a hash of the values of the
	// environment variables and the content of the files
	// listed in the log from the previous run.
	// Then we look up test output using a combination of
	// the hash from the first part (testID) and the hash of the
	// test inputs (testInputsID).
	//
	// In order to store a new test result, we must redo the
	// testInputsID computation using the log from the run
	// we want to cache, and then we store that new log and
	// the new outputs.

	h := cache.NewHash("testResult")
	fmt.Fprintf(h, "test binary %s args %q execcmd %q", id, cacheArgs, work.ExecCmd)
	testID := h.Sum()
	if c.id1 == (cache.ActionID{}) {
		c.id1 = testID
	} else {
		c.id2 = testID
	}
	if cache.DebugTest {
		fmt.Fprintf(os.Stderr, "testcache: %s: test ID %x => %x\n", a.Package.ImportPath, id, testID)
	}

	// Load list of referenced environment variables and files
	// from last run of testID, and compute hash of that content.
	data, entry, err := cache.Default().GetBytes(testID)
	if !bytes.HasPrefix(data, testlogMagic) || data[len(data)-1] != '\n' {
		if cache.DebugTest {
			if err != nil {
				fmt.Fprintf(os.Stderr, "testcache: %s: input list not found: %v\n", a.Package.ImportPath, err)
			} else {
				fmt.Fprintf(os.Stderr, "testcache: %s: input list malformed\n", a.Package.ImportPath)
			}
		}
		return false
	}
	testInputsID, err := computeTestInputsID(a, data)
	if err != nil {
		return false
	}
	if cache.DebugTest {
		fmt.Fprintf(os.Stderr, "testcache: %s: test ID %x => input ID %x => %x\n", a.Package.ImportPath, testID, testInputsID, testAndInputKey(testID, testInputsID))
	}

	// Parse cached result in preparation for changing run time to "(cached)".
	// If we can't parse the cached result, don't use it.
	data, entry, err = cache.Default().GetBytes(testAndInputKey(testID, testInputsID))
	if len(data) == 0 || data[len(data)-1] != '\n' {
		if cache.DebugTest {
			if err != nil {
				fmt.Fprintf(os.Stderr, "testcache: %s: test output not found: %v\n", a.Package.ImportPath, err)
			} else {
				fmt.Fprintf(os.Stderr, "testcache: %s: test output malformed\n", a.Package.ImportPath)
			}
		}
		return false
	}
	if entry.Time.Before(testCacheExpire) {
		if cache.DebugTest {
			fmt.Fprintf(os.Stderr, "testcache: %s: test output expired due to go clean -testcache\n", a.Package.ImportPath)
		}
		return false
	}
	i := bytes.LastIndexByte(data[:len(data)-1], '\n') + 1
	if !bytes.HasPrefix(data[i:], []byte("ok  \t")) {
		if cache.DebugTest {
			fmt.Fprintf(os.Stderr, "testcache: %s: test output malformed\n", a.Package.ImportPath)
		}
		return false
	}
	j := bytes.IndexByte(data[i+len("ok  \t"):], '\t')
	if j < 0 {
		if cache.DebugTest {
			fmt.Fprintf(os.Stderr, "testcache: %s: test output malformed\n", a.Package.ImportPath)
		}
		return false
	}
	j += i + len("ok  \t") + 1

	// Committed to printing.
	c.buf = new(bytes.Buffer)
	c.buf.Write(data[:j])
	c.buf.WriteString("(cached)")
	for j < len(data) && ('0' <= data[j] && data[j] <= '9' || data[j] == '.' || data[j] == 's') {
		j++
	}
	c.buf.Write(data[j:])
	return true
}

var errBadTestInputs = errors.New("error parsing test inputs")
var testlogMagic = []byte("# test log\n") // known to testing/internal/testdeps/deps.go

// computeTestInputsID computes the "test inputs ID"
// (see comment in tryCacheWithID above) for the
// test log.
func computeTestInputsID(a *work.Action, testlog []byte) (cache.ActionID, error) {
	testlog = bytes.TrimPrefix(testlog, testlogMagic)
	h := cache.NewHash("testInputs")
	pwd := a.Package.Dir
	for _, line := range bytes.Split(testlog, []byte("\n")) {
		if len(line) == 0 {
			continue
		}
		s := string(line)
		i := strings.Index(s, " ")
		if i < 0 {
			if cache.DebugTest {
				fmt.Fprintf(os.Stderr, "testcache: %s: input list malformed (%q)\n", a.Package.ImportPath, line)
			}
			return cache.ActionID{}, errBadTestInputs
		}
		op := s[:i]
		name := s[i+1:]
		switch op {
		default:
			if cache.DebugTest {
				fmt.Fprintf(os.Stderr, "testcache: %s: input list malformed (%q)\n", a.Package.ImportPath, line)
			}
			return cache.ActionID{}, errBadTestInputs
		case "getenv":
			fmt.Fprintf(h, "env %s %x\n", name, hashGetenv(name))
		case "chdir":
			pwd = name // always absolute
			fmt.Fprintf(h, "chdir %s %x\n", name, hashStat(name))
		case "stat":
			if !filepath.IsAbs(name) {
				name = filepath.Join(pwd, name)
			}
			if a.Package.Root == "" || search.InDir(name, a.Package.Root) == "" {
				// Do not recheck files outside the module, GOPATH, or GOROOT root.
				break
			}
			fmt.Fprintf(h, "stat %s %x\n", name, hashStat(name))
		case "open":
			if !filepath.IsAbs(name) {
				name = filepath.Join(pwd, name)
			}
			if a.Package.Root == "" || search.InDir(name, a.Package.Root) == "" {
				// Do not recheck files outside the module, GOPATH, or GOROOT root.
				break
			}
			fh, err := hashOpen(name)
			if err != nil {
				if cache.DebugTest {
					fmt.Fprintf(os.Stderr, "testcache: %s: input file %s: %s\n", a.Package.ImportPath, name, err)
				}
				return cache.ActionID{}, err
			}
			fmt.Fprintf(h, "open %s %x\n", name, fh)
		}
	}
	sum := h.Sum()
	return sum, nil
}

func hashGetenv(name string) cache.ActionID {
	h := cache.NewHash("getenv")
	v, ok := os.LookupEnv(name)
	if !ok {
		h.Write([]byte{0})
	} else {
		h.Write([]byte{1})
		h.Write([]byte(v))
	}
	return h.Sum()
}

const modTimeCutoff = 2 * time.Second

var errFileTooNew = errors.New("file used as input is too new")

func hashOpen(name string) (cache.ActionID, error) {
	h := cache.NewHash("open")
	info, err := os.Stat(name)
	if err != nil {
		fmt.Fprintf(h, "err %v\n", err)
		return h.Sum(), nil
	}
	hashWriteStat(h, info)
	if info.IsDir() {
		files, err := os.ReadDir(name)
		if err != nil {
			fmt.Fprintf(h, "err %v\n", err)
		}
		for _, f := range files {
			fmt.Fprintf(h, "file %s ", f.Name())
			finfo, err := f.Info()
			if err != nil {
				fmt.Fprintf(h, "err %v\n", err)
			} else {
				hashWriteStat(h, finfo)
			}
		}
	} else if info.Mode().IsRegular() {
		// Because files might be very large, do not attempt
		// to hash the entirety of their content. Instead assume
		// the mtime and size recorded in hashWriteStat above
		// are good enough.
		//
		// To avoid problems for very recent files where a new
		// write might not change the mtime due to file system
		// mtime precision, reject caching if a file was read that
		// is less than modTimeCutoff old.
		if time.Since(info.ModTime()) < modTimeCutoff {
			return cache.ActionID{}, errFileTooNew
		}
	}
	return h.Sum(), nil
}

func hashStat(name string) cache.ActionID {
	h := cache.NewHash("stat")
	if info, err := os.Stat(name); err != nil {
		fmt.Fprintf(h, "err %v\n", err)
	} else {
		hashWriteStat(h, info)
	}
	if info, err := os.Lstat(name); err != nil {
		fmt.Fprintf(h, "err %v\n", err)
	} else {
		hashWriteStat(h, info)
	}
	return h.Sum()
}

func hashWriteStat(h io.Writer, info fs.FileInfo) {
	fmt.Fprintf(h, "stat %d %x %v %v\n", info.Size(), uint64(info.Mode()), info.ModTime(), info.IsDir())
}

// testAndInputKey returns the actual cache key for the pair (testID, testInputsID).
func testAndInputKey(testID, testInputsID cache.ActionID) cache.ActionID {
	return cache.Subkey(testID, fmt.Sprintf("inputs:%x", testInputsID))
}

func (c *runCache) saveOutput(a *work.Action) {
	if c.id1 == (cache.ActionID{}) && c.id2 == (cache.ActionID{}) {
		return
	}

	// See comment about two-level lookup in tryCacheWithID above.
	testlog, err := os.ReadFile(a.Objdir + "testlog.txt")
	if err != nil || !bytes.HasPrefix(testlog, testlogMagic) || testlog[len(testlog)-1] != '\n' {
		if cache.DebugTest {
			if err != nil {
				fmt.Fprintf(os.Stderr, "testcache: %s: reading testlog: %v\n", a.Package.ImportPath, err)
			} else {
				fmt.Fprintf(os.Stderr, "testcache: %s: reading testlog: malformed\n", a.Package.ImportPath)
			}
		}
		return
	}
	testInputsID, err := computeTestInputsID(a, testlog)
	if err != nil {
		return
	}
	if c.id1 != (cache.ActionID{}) {
		if cache.DebugTest {
			fmt.Fprintf(os.Stderr, "testcache: %s: save test ID %x => input ID %x => %x\n", a.Package.ImportPath, c.id1, testInputsID, testAndInputKey(c.id1, testInputsID))
		}
		cache.Default().PutNoVerify(c.id1, bytes.NewReader(testlog))
		cache.Default().PutNoVerify(testAndInputKey(c.id1, testInputsID), bytes.NewReader(a.TestOutput.Bytes()))
	}
	if c.id2 != (cache.ActionID{}) {
		if cache.DebugTest {
			fmt.Fprintf(os.Stderr, "testcache: %s: save test ID %x => input ID %x => %x\n", a.Package.ImportPath, c.id2, testInputsID, testAndInputKey(c.id2, testInputsID))
		}
		cache.Default().PutNoVerify(c.id2, bytes.NewReader(testlog))
		cache.Default().PutNoVerify(testAndInputKey(c.id2, testInputsID), bytes.NewReader(a.TestOutput.Bytes()))
	}
}

// coveragePercentage returns the coverage results (if enabled) for the
// test. It uncovers the data by scanning the output from the test run.
func coveragePercentage(out []byte) string {
	if !testCover {
		return ""
	}
	// The string looks like
	//	test coverage for encoding/binary: 79.9% of statements
	// Extract the piece from the percentage to the end of the line.
	re := regexp.MustCompile(`coverage: (.*)\n`)
	matches := re.FindSubmatch(out)
	if matches == nil {
		// Probably running "go test -cover" not "go test -cover fmt".
		// The coverage output will appear in the output directly.
		return ""
	}
	return fmt.Sprintf("\tcoverage: %s", matches[1])
}

// builderCleanTest is the action for cleaning up after a test.
func builderCleanTest(b *work.Builder, ctx context.Context, a *work.Action) error {
	if cfg.BuildWork {
		return nil
	}
	if cfg.BuildX {
		b.Showcmd("", "rm -r %s", a.Objdir)
	}
	os.RemoveAll(a.Objdir)
	return nil
}

// builderPrintTest is the action for printing a test result.
func builderPrintTest(b *work.Builder, ctx context.Context, a *work.Action) error {
	clean := a.Deps[0]
	run := clean.Deps[0]
	if run.TestOutput != nil {
		os.Stdout.Write(run.TestOutput.Bytes())
		run.TestOutput = nil
	}
	return nil
}

// builderNoTest is the action for testing a package with no test files.
func builderNoTest(b *work.Builder, ctx context.Context, a *work.Action) error {
	var stdout io.Writer = os.Stdout
	if testJSON {
		json := test2json.NewConverter(lockedStdout{}, a.Package.ImportPath, test2json.Timestamp)
		defer json.Close()
		stdout = json
	}
	fmt.Fprintf(stdout, "?   \t%s\t[no test files]\n", a.Package.ImportPath)
	return nil
}

// printExitStatus is the action for printing the exit status
func printExitStatus(b *work.Builder, ctx context.Context, a *work.Action) error {
	if !testJSON && len(pkgArgs) != 0 {
		if base.GetExitStatus() != 0 {
			fmt.Println("FAIL")
			return nil
		}
	}
	return nil
}<|MERGE_RESOLUTION|>--- conflicted
+++ resolved
@@ -132,8 +132,6 @@
 in no time at all,so a successful package test result will be cached and
 reused regardless of -timeout setting.
 
-Run 'go help fuzz' for details around how the go command handles fuzz targets.
-
 In addition to the build flags, the flags handled by 'go test' itself are:
 
 	-args
@@ -247,7 +245,6 @@
 	-failfast
 	    Do not start new tests after the first test failure.
 
-<<<<<<< HEAD
 	-fuzz name
 	    Run the fuzz target with the given regexp. Must match exactly one fuzz
 	    target. This is an experimental feature.
@@ -261,11 +258,10 @@
 
 	-keepfuzzing
 	    Keep running the fuzz target if a crasher is found.
-=======
+
 	-json
 	    Log verbose output and test results in JSON. This presents the
 	    same information as the -v flag in a machine-readable format.
->>>>>>> 65f0d24f
 
 	-list regexp
 	    List tests, benchmarks, fuzz targets, or examples matching the regular
