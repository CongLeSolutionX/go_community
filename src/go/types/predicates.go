--- conflicted
+++ resolved
@@ -21,12 +21,8 @@
 	return false
 }
 
-<<<<<<< HEAD
-// isGeneric reports whether a type is a generic, uninstantiated type (generic signatures are not included).
-=======
 // isGeneric reports whether a type is a generic, uninstantiated type (generic
 // signatures are not included).
->>>>>>> 9456804e
 func isGeneric(typ Type) bool {
 	// A parameterized type is only instantiated if it doesn't have an instantiation already.
 	named, _ := typ.(*Named)
@@ -78,17 +74,8 @@
 	return !isTyped(typ)
 }
 
-<<<<<<< HEAD
-func isOrdered(typ Type) bool { return is(typ, IsOrdered) }
-
-func isConstType(typ Type) bool {
-	t := asBasic(typ)
-	return t != nil && t.info&IsConstType != 0
-}
-=======
 func isOrdered(typ Type) bool   { return is(typ, IsOrdered) }
 func isConstType(typ Type) bool { return is(typ, IsConstType) }
->>>>>>> 9456804e
 
 // IsInterface reports whether typ is an interface type.
 func IsInterface(typ Type) bool {
@@ -97,9 +84,6 @@
 
 // Comparable reports whether values of type T are comparable.
 func Comparable(T Type) bool {
-<<<<<<< HEAD
-	// If T is a type parameter not constraint by any type
-=======
 	return comparable(T, nil)
 }
 
@@ -113,7 +97,6 @@
 	seen[T] = true
 
 	// If T is a type parameter not constrained by any type
->>>>>>> 9456804e
 	// list (i.e., it's underlying type is the top type),
 	// T is comparable if it has the == method. Otherwise,
 	// the underlying type "wins". For instance
@@ -140,18 +123,12 @@
 		}
 		return true
 	case *Array:
-<<<<<<< HEAD
-		return Comparable(t.elem)
-	case *Sum:
-		return t.is(Comparable)
-=======
 		return comparable(t.elem, seen)
 	case *Sum:
 		pred := func(t Type) bool {
 			return comparable(t, seen)
 		}
 		return t.is(pred)
->>>>>>> 9456804e
 	case *TypeParam:
 		return t.Bound().IsComparable()
 	}
