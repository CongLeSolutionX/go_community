// Copyright 2013 The Go Authors. All rights reserved.
// Use of this source code is governed by a BSD-style
// license that can be found in the LICENSE file.

package types

import (
	"fmt"
	"go/ast"
	"go/constant"
	"go/token"
	"sort"
	"strconv"
	"strings"
	"unicode"
)

// A declInfo describes a package-level const, type, var, or func declaration.
type declInfo struct {
<<<<<<< HEAD
	file  *Scope        // scope of file containing this declaration
	lhs   []*Var        // lhs of n:1 variable declarations, or nil
	vtyp  ast.Expr      // type, or nil (for const and var declarations only)
	init  ast.Expr      // init/orig expression, or nil (for const and var declarations only)
	tdecl *ast.TypeSpec // type declaration, or nil
	fdecl *ast.FuncDecl // func declaration, or nil
=======
	file      *Scope        // scope of file containing this declaration
	lhs       []*Var        // lhs of n:1 variable declarations, or nil
	vtyp      ast.Expr      // type, or nil (for const and var declarations only)
	init      ast.Expr      // init/orig expression, or nil (for const and var declarations only)
	inherited bool          // if set, the init expression is inherited from a previous constant declaration
	tdecl     *ast.TypeSpec // type declaration, or nil
	fdecl     *ast.FuncDecl // func declaration, or nil
>>>>>>> 9456804e

	// The deps field tracks initialization expression dependencies.
	deps map[Object]bool // lazily initialized
}

// hasInitializer reports whether the declared object has an initialization
// expression or function body.
func (d *declInfo) hasInitializer() bool {
	return d.init != nil || d.fdecl != nil && d.fdecl.Body != nil
}

// addDep adds obj to the set of objects d's init expression depends on.
func (d *declInfo) addDep(obj Object) {
	m := d.deps
	if m == nil {
		m = make(map[Object]bool)
		d.deps = m
	}
	m[obj] = true
}

// arityMatch checks that the lhs and rhs of a const or var decl
// have the appropriate number of names and init exprs. For const
// decls, init is the value spec providing the init exprs; for
// var decls, init is nil (the init exprs are in s in this case).
func (check *Checker) arityMatch(s, init *ast.ValueSpec) {
	l := len(s.Names)
	r := len(s.Values)
	if init != nil {
		r = len(init.Values)
	}

	const code = _WrongAssignCount
	switch {
	case init == nil && r == 0:
		// var decl w/o init expr
		if s.Type == nil {
			check.errorf(s, code, "missing type or init expr")
		}
	case l < r:
		if l < len(s.Values) {
			// init exprs from s
			n := s.Values[l]
			check.errorf(n, code, "extra init expr %s", n)
			// TODO(gri) avoid declared but not used error here
		} else {
			// init exprs "inherited"
			check.errorf(s, code, "extra init expr at %s", check.fset.Position(init.Pos()))
			// TODO(gri) avoid declared but not used error here
		}
	case l > r && (init != nil || r != 1):
		n := s.Names[r]
		check.errorf(n, code, "missing init expr for %s", n)
	}
}

func validatedImportPath(path string) (string, error) {
	s, err := strconv.Unquote(path)
	if err != nil {
		return "", err
	}
	if s == "" {
		return "", fmt.Errorf("empty string")
	}
	const illegalChars = `!"#$%&'()*,:;<=>?[\]^{|}` + "`\uFFFD"
	for _, r := range s {
		if !unicode.IsGraphic(r) || unicode.IsSpace(r) || strings.ContainsRune(illegalChars, r) {
			return s, fmt.Errorf("invalid character %#U", r)
		}
	}
	return s, nil
}

// declarePkgObj declares obj in the package scope, records its ident -> obj mapping,
// and updates check.objMap. The object must not be a function or method.
func (check *Checker) declarePkgObj(ident *ast.Ident, obj Object, d *declInfo) {
	assert(ident.Name == obj.Name())

	// spec: "A package-scope or file-scope identifier with name init
	// may only be declared to be a function with this (func()) signature."
	if ident.Name == "init" {
		check.errorf(ident, _InvalidInitDecl, "cannot declare init - must be func")
		return
	}

	// spec: "The main package must have package name main and declare
	// a function main that takes no arguments and returns no value."
	if ident.Name == "main" && check.pkg.name == "main" {
		check.errorf(ident, _InvalidMainDecl, "cannot declare main - must be func")
		return
	}

	check.declare(check.pkg.scope, ident, obj, token.NoPos)
	check.objMap[obj] = d
	obj.setOrder(uint32(len(check.objMap)))
}

// filename returns a filename suitable for debugging output.
func (check *Checker) filename(fileNo int) string {
	file := check.files[fileNo]
	if pos := file.Pos(); pos.IsValid() {
		return check.fset.File(pos).Name()
	}
	return fmt.Sprintf("file[%d]", fileNo)
}

func (check *Checker) importPackage(pos token.Pos, path, dir string) *Package {
	// If we already have a package for the given (path, dir)
	// pair, use it instead of doing a full import.
	// Checker.impMap only caches packages that are marked Complete
	// or fake (dummy packages for failed imports). Incomplete but
	// non-fake packages do require an import to complete them.
	key := importKey{path, dir}
	imp := check.impMap[key]
	if imp != nil {
		return imp
	}

	// no package yet => import it
	if path == "C" && (check.conf.FakeImportC || check.conf.go115UsesCgo) {
		imp = NewPackage("C", "C")
		imp.fake = true // package scope is not populated
		imp.cgo = check.conf.go115UsesCgo
	} else {
		// ordinary import
		var err error
		if importer := check.conf.Importer; importer == nil {
			err = fmt.Errorf("Config.Importer not installed")
		} else if importerFrom, ok := importer.(ImporterFrom); ok {
			imp, err = importerFrom.ImportFrom(path, dir, 0)
			if imp == nil && err == nil {
				err = fmt.Errorf("Config.Importer.ImportFrom(%s, %s, 0) returned nil but no error", path, dir)
			}
		} else {
			imp, err = importer.Import(path)
			if imp == nil && err == nil {
				err = fmt.Errorf("Config.Importer.Import(%s) returned nil but no error", path)
			}
		}
		// make sure we have a valid package name
		// (errors here can only happen through manipulation of packages after creation)
		if err == nil && imp != nil && (imp.name == "_" || imp.name == "") {
			err = fmt.Errorf("invalid package name: %q", imp.name)
			imp = nil // create fake package below
		}
		if err != nil {
			check.errorf(atPos(pos), _BrokenImport, "could not import %s (%s)", path, err)
			if imp == nil {
				// create a new fake package
				// come up with a sensible package name (heuristic)
				name := path
				if i := len(name); i > 0 && name[i-1] == '/' {
					name = name[:i-1]
				}
				if i := strings.LastIndex(name, "/"); i >= 0 {
					name = name[i+1:]
				}
				imp = NewPackage(path, name)
			}
			// continue to use the package as best as we can
			imp.fake = true // avoid follow-up lookup failures
		}
	}

	// package should be complete or marked fake, but be cautious
	if imp.complete || imp.fake {
		check.impMap[key] = imp
		check.pkgCnt[imp.name]++
		return imp
	}

	// something went wrong (importer may have returned incomplete package without error)
	return nil
}

// collectObjects collects all file and package objects and inserts them
// into their respective scopes. It also performs imports and associates
// methods with receiver base type names.
func (check *Checker) collectObjects() {
	pkg := check.pkg

	// pkgImports is the set of packages already imported by any package file seen
	// so far. Used to avoid duplicate entries in pkg.imports. Allocate and populate
	// it (pkg.imports may not be empty if we are checking test files incrementally).
	// Note that pkgImports is keyed by package (and thus package path), not by an
	// importKey value. Two different importKey values may map to the same package
	// which is why we cannot use the check.impMap here.
	var pkgImports = make(map[*Package]bool)
	for _, imp := range pkg.imports {
		pkgImports[imp] = true
	}

	type methodInfo struct {
		obj  *Func      // method
		ptr  bool       // true if pointer receiver
		recv *ast.Ident // receiver type name
	}
	var methods []methodInfo // collected methods with valid receivers and non-blank _ names
	var fileScopes []*Scope
	for fileNo, file := range check.files {
		// The package identifier denotes the current package,
		// but there is no corresponding package object.
		check.recordDef(file.Name, nil)

		// Use the actual source file extent rather than *ast.File extent since the
		// latter doesn't include comments which appear at the start or end of the file.
		// Be conservative and use the *ast.File extent if we don't have a *token.File.
		pos, end := file.Pos(), file.End()
		if f := check.fset.File(file.Pos()); f != nil {
			pos, end = token.Pos(f.Base()), token.Pos(f.Base()+f.Size())
		}
		fileScope := NewScope(check.pkg.scope, pos, end, check.filename(fileNo))
		fileScopes = append(fileScopes, fileScope)
		check.recordScope(file, fileScope)

		// determine file directory, necessary to resolve imports
		// FileName may be "" (typically for tests) in which case
		// we get "." as the directory which is what we would want.
		fileDir := dir(check.fset.Position(file.Name.Pos()).Filename)

		check.walkDecls(file.Decls, func(d decl) {
			switch d := d.(type) {
			case importDecl:
				// import package
				path, err := validatedImportPath(d.spec.Path.Value)
				if err != nil {
					check.errorf(d.spec.Path, _BadImportPath, "invalid import path (%s)", err)
					return
				}

				imp := check.importPackage(d.spec.Path.Pos(), path, fileDir)
				if imp == nil {
					return
				}

				// add package to list of explicit imports
				// (this functionality is provided as a convenience
				// for clients; it is not needed for type-checking)
				if !pkgImports[imp] {
					pkgImports[imp] = true
					pkg.imports = append(pkg.imports, imp)
				}

				// local name overrides imported package name
				name := imp.name
				if d.spec.Name != nil {
					name = d.spec.Name.Name
					if path == "C" {
						// match cmd/compile (not prescribed by spec)
						check.errorf(d.spec.Name, _ImportCRenamed, `cannot rename import "C"`)
						return
					}
					if name == "init" {
						check.errorf(d.spec.Name, _InvalidInitDecl, "cannot declare init - must be func")
						return
					}
				}

				obj := NewPkgName(d.spec.Pos(), pkg, name, imp)
				if d.spec.Name != nil {
					// in a dot-import, the dot represents the package
					check.recordDef(d.spec.Name, obj)
				} else {
					check.recordImplicit(d.spec, obj)
				}

				if path == "C" {
					// match cmd/compile (not prescribed by spec)
					obj.used = true
				}

				// add import to file scope
				if name == "." {
					// merge imported scope with file scope
					for _, obj := range imp.scope.elems {
						// A package scope may contain non-exported objects,
						// do not import them!
						if obj.Exported() {
							// declare dot-imported object
							// (Do not use check.declare because it modifies the object
							// via Object.setScopePos, which leads to a race condition;
							// the object may be imported into more than one file scope
							// concurrently. See issue #32154.)
							if alt := fileScope.Insert(obj); alt != nil {
								check.errorf(d.spec.Name, _DuplicateDecl, "%s redeclared in this block", obj.Name())
								check.reportAltDecl(alt)
							}
						}
					}
					// add position to set of dot-import positions for this file
					// (this is only needed for "imported but not used" errors)
					check.addUnusedDotImport(fileScope, imp, d.spec)
				} else {
					// declare imported package object in file scope
					// (no need to provide s.Name since we called check.recordDef earlier)
					check.declare(fileScope, nil, obj, token.NoPos)
				}
			case constDecl:
				// declare all constants
				for i, name := range d.spec.Names {
					obj := NewConst(name.Pos(), pkg, name.Name, nil, constant.MakeInt64(int64(d.iota)))

					var init ast.Expr
					if i < len(d.init) {
						init = d.init[i]
					}

<<<<<<< HEAD
					case *ast.ValueSpec:
						switch d.Tok {
						case token.CONST:
							// determine which initialization expressions to use
							switch {
							case s.Type != nil || len(s.Values) > 0:
								last = s
							case last == nil:
								last = new(ast.ValueSpec) // make sure last exists
							}

							// declare all constants
							for i, name := range s.Names {
								obj := NewConst(name.Pos(), pkg, name.Name, nil, constant.MakeInt64(int64(iota)))

								var init ast.Expr
								if i < len(last.Values) {
									init = last.Values[i]
								}

								d := &declInfo{file: fileScope, vtyp: last.Type, init: init}
								check.declarePkgObj(name, obj, d)
							}

							check.arityMatch(s, last)

						case token.VAR:
							lhs := make([]*Var, len(s.Names))
							// If there's exactly one rhs initializer, use
							// the same declInfo d1 for all lhs variables
							// so that each lhs variable depends on the same
							// rhs initializer (n:1 var declaration).
							var d1 *declInfo
							if len(s.Values) == 1 {
								// The lhs elements are only set up after the for loop below,
								// but that's ok because declareVar only collects the declInfo
								// for a later phase.
								d1 = &declInfo{file: fileScope, lhs: lhs, vtyp: s.Type, init: s.Values[0]}
							}

							// declare all variables
							for i, name := range s.Names {
								obj := NewVar(name.Pos(), pkg, name.Name, nil)
								lhs[i] = obj

								d := d1
								if d == nil {
									// individual assignments
									var init ast.Expr
									if i < len(s.Values) {
										init = s.Values[i]
									}
									d = &declInfo{file: fileScope, vtyp: s.Type, init: init}
								}

								check.declarePkgObj(name, obj, d)
							}
=======
					d := &declInfo{file: fileScope, vtyp: d.typ, init: init, inherited: d.inherited}
					check.declarePkgObj(name, obj, d)
				}
>>>>>>> 9456804e

			case varDecl:
				lhs := make([]*Var, len(d.spec.Names))
				// If there's exactly one rhs initializer, use
				// the same declInfo d1 for all lhs variables
				// so that each lhs variable depends on the same
				// rhs initializer (n:1 var declaration).
				var d1 *declInfo
				if len(d.spec.Values) == 1 {
					// The lhs elements are only set up after the for loop below,
					// but that's ok because declareVar only collects the declInfo
					// for a later phase.
					d1 = &declInfo{file: fileScope, lhs: lhs, vtyp: d.spec.Type, init: d.spec.Values[0]}
				}

				// declare all variables
				for i, name := range d.spec.Names {
					obj := NewVar(name.Pos(), pkg, name.Name, nil)
					lhs[i] = obj

					di := d1
					if di == nil {
						// individual assignments
						var init ast.Expr
						if i < len(d.spec.Values) {
							init = d.spec.Values[i]
						}
<<<<<<< HEAD

					case *ast.TypeSpec:
						obj := NewTypeName(s.Name.Pos(), pkg, s.Name.Name, nil)
						check.declarePkgObj(s.Name, obj, &declInfo{file: fileScope, tdecl: s})

					default:
						check.invalidAST(s.Pos(), "unknown ast.Spec node %T", s)
=======
						di = &declInfo{file: fileScope, vtyp: d.spec.Type, init: init}
>>>>>>> 9456804e
					}

<<<<<<< HEAD
			case *ast.FuncDecl:
				name := d.Name.Name
				obj := NewFunc(d.Name.Pos(), pkg, name, nil)
				if !d.IsMethod() {
					// regular function
					if d.Recv != nil {
						check.errorf(d.Recv.Pos(), "method is missing receiver")
						// treat as function
					}
					if name == "init" {
						if d.Type.TParams != nil {
							check.softErrorf(d.Type.TParams.Pos(), "func init must have no type parameters")
						}
						if t := d.Type; t.Params.NumFields() != 0 || t.Results != nil {
							check.softErrorf(d.Pos(), "func init must have no arguments and no return values")
=======
					check.declarePkgObj(name, obj, di)
				}
			case typeDecl:
				obj := NewTypeName(d.spec.Name.Pos(), pkg, d.spec.Name.Name, nil)
				check.declarePkgObj(d.spec.Name, obj, &declInfo{file: fileScope, tdecl: d.spec})
			case funcDecl:
				info := &declInfo{file: fileScope, fdecl: d.decl}
				name := d.decl.Name.Name
				obj := NewFunc(d.decl.Name.Pos(), pkg, name, nil)
				if !d.decl.IsMethod() {
					// regular function
					if d.decl.Recv != nil {
						check.error(d.decl.Recv, _BadRecv, "method is missing receiver")
						// treat as function
					}
					if name == "init" {
						if d.decl.Type.TParams != nil {
							check.softErrorf(d.decl.Type.TParams, _InvalidInitSig, "func init must have no type parameters")
						}
						if t := d.decl.Type; t.Params.NumFields() != 0 || t.Results != nil {
							// TODO(rFindley) Should this be a hard error?
							check.softErrorf(d.decl, _InvalidInitSig, "func init must have no arguments and no return values")
>>>>>>> 9456804e
						}
						// don't declare init functions in the package scope - they are invisible
						obj.parent = pkg.scope
						check.recordDef(d.decl.Name, obj)
						// init functions must have a body
<<<<<<< HEAD
						if d.Body == nil {
							// TODO(gri) make this error message consistent with the others above
							check.softErrorf(obj.pos, "missing function body")
=======
						if d.decl.Body == nil {
							// TODO(gri) make this error message consistent with the others above
							check.softErrorf(obj, _MissingInitBody, "missing function body")
>>>>>>> 9456804e
						}
					} else {
						check.declare(pkg.scope, d.decl.Name, obj, token.NoPos)
					}
				} else {
					// method
<<<<<<< HEAD
					// d.Recv != nil && len(d.Recv.List) > 0
					if !methodTypeParamsOk && d.Type.TParams != nil {
						check.invalidAST(d.Type.TParams.Pos(), "method must have no type parameters")
					}
					ptr, recv, _ := check.unpackRecv(d.Recv.List[0].Type, false)
=======

					// TODO(rFindley) earlier versions of this code checked that methods
					//                have no type parameters, but this is checked later
					//                when type checking the function type. Confirm that
					//                we don't need to check tparams here.

					ptr, recv, _ := check.unpackRecv(d.decl.Recv.List[0].Type, false)
>>>>>>> 9456804e
					// (Methods with invalid receiver cannot be associated to a type, and
					// methods with blank _ names are never found; no need to collect any
					// of them. They will still be type-checked with all the other functions.)
					if recv != nil && name != "_" {
						methods = append(methods, methodInfo{obj, ptr, recv})
					}
					check.recordDef(d.decl.Name, obj)
				}
				// Methods are not package-level objects but we still track them in the
				// object map so that we can handle them like regular functions (if the
				// receiver is invalid); also we need their fdecl info when associating
				// them with their receiver base type, below.
				check.objMap[obj] = info
				obj.setOrder(uint32(len(check.objMap)))
			}
		})
	}

	// verify that objects in package and file scopes have different names
	for _, scope := range fileScopes {
		for _, obj := range scope.elems {
			if alt := pkg.scope.Lookup(obj.Name()); alt != nil {
				if pkg, ok := obj.(*PkgName); ok {
					check.errorf(alt, _DuplicateDecl, "%s already declared through import of %s", alt.Name(), pkg.Imported())
					check.reportAltDecl(pkg)
				} else {
					check.errorf(alt, _DuplicateDecl, "%s already declared through dot-import of %s", alt.Name(), obj.Pkg())
					// TODO(gri) dot-imported objects don't have a position; reportAltDecl won't print anything
					check.reportAltDecl(obj)
				}
			}
		}
	}

	// Now that we have all package scope objects and all methods,
	// associate methods with receiver base type name where possible.
	// Ignore methods that have an invalid receiver. They will be
	// type-checked later, with regular functions.
<<<<<<< HEAD
	if methods != nil {
		check.methods = make(map[*TypeName][]*Func)
		for i := range methods {
			m := &methods[i]
			// Determine the receiver base type and associate m with it.
			ptr, base := check.resolveBaseTypeName(m.ptr, m.recv)
			if base != nil {
				m.obj.hasPtrRecv = ptr
				check.methods[base] = append(check.methods[base], m.obj)
=======
	if methods == nil {
		return // nothing to do
	}
	check.methods = make(map[*TypeName][]*Func)
	for i := range methods {
		m := &methods[i]
		// Determine the receiver base type and associate m with it.
		ptr, base := check.resolveBaseTypeName(m.ptr, m.recv)
		if base != nil {
			m.obj.hasPtrRecv = ptr
			check.methods[base] = append(check.methods[base], m.obj)
		}
	}
}

// unpackRecv unpacks a receiver type and returns its components: ptr indicates whether
// rtyp is a pointer receiver, rname is the receiver type name, and tparams are its
// type parameters, if any. The type parameters are only unpacked if unpackParams is
// set. If rname is nil, the receiver is unusable (i.e., the source has a bug which we
// cannot easily work around).
func (check *Checker) unpackRecv(rtyp ast.Expr, unpackParams bool) (ptr bool, rname *ast.Ident, tparams []*ast.Ident) {
L: // unpack receiver type
	// This accepts invalid receivers such as ***T and does not
	// work for other invalid receivers, but we don't care. The
	// validity of receiver expressions is checked elsewhere.
	for {
		switch t := rtyp.(type) {
		case *ast.ParenExpr:
			rtyp = t.X
		case *ast.StarExpr:
			ptr = true
			rtyp = t.X
		default:
			break L
		}
	}

	// unpack type parameters, if any
	switch ptyp := rtyp.(type) {
	case *ast.IndexExpr:
		panic("unimplemented")
	case *ast.CallExpr:
		rtyp = ptyp.Fun
		if unpackParams {
			for _, arg := range ptyp.Args {
				var par *ast.Ident
				switch arg := arg.(type) {
				case *ast.Ident:
					par = arg
				case *ast.BadExpr:
					// ignore - error already reported by parser
				case nil:
					check.invalidAST(ptyp, "parameterized receiver contains nil parameters")
				default:
					check.errorf(arg, _Todo, "receiver type parameter %s must be an identifier", arg)
				}
				if par == nil {
					par = &ast.Ident{NamePos: arg.Pos(), Name: "_"}
				}
				tparams = append(tparams, par)
>>>>>>> 9456804e
			}
		}
	}

	// unpack receiver name
	if name, _ := rtyp.(*ast.Ident); name != nil {
		rname = name
	}

	return
}

// unpackRecv unpacks a receiver type and returns its components: ptr indicates whether
// rtyp is a pointer receiver, rname is the receiver type name, and tparams are its
// type parameters, if any. The type parameters are only unpacked if unpackParams is
// set. If rname is nil, the receiver is unusable (i.e., the source has a bug which we
// cannot easily work around).
func (check *Checker) unpackRecv(rtyp ast.Expr, unpackParams bool) (ptr bool, rname *ast.Ident, tparams []*ast.Ident) {
L: // unpack receiver type
	// This accepts invalid receivers such as ***T and does not
	// work for other invalid receivers, but we don't care. The
	// validity of receiver expressions is checked elsewhere.
	for {
		switch t := rtyp.(type) {
		case *ast.ParenExpr:
			rtyp = t.X
		case *ast.StarExpr:
			rtyp = t.X
		default:
			break L
		}
	}

	// unpack type parameters, if any
	switch ptyp := rtyp.(type) {
	case *ast.IndexExpr:
		panic("unimplemented")
	case *ast.CallExpr:
		rtyp = ptyp.Fun
		if unpackParams {
			for _, arg := range ptyp.Args {
				var par *ast.Ident
				switch arg := arg.(type) {
				case *ast.Ident:
					par = arg
				case *ast.BadExpr:
					// ignore - error already reported by parser
				case nil:
					check.invalidAST(ptyp.Pos(), "parameterized receiver contains nil parameters")
				default:
					check.errorf(arg.Pos(), "receiver type parameter %s must be an identifier", arg)
				}
				if par == nil {
					par = &ast.Ident{NamePos: arg.Pos(), Name: "_"}
				}
				tparams = append(tparams, par)
			}
		}
	}

	// unpack receiver name
	if name, _ := rtyp.(*ast.Ident); name != nil {
		rname = name
	}

	return
}

// resolveBaseTypeName returns the non-alias base type name for typ, and whether
// there was a pointer indirection to get to it. The base type name must be declared
// in package scope, and there can be at most one pointer indirection. If no such type
// name exists, the returned base is nil.
<<<<<<< HEAD
func (check *Checker) resolveBaseTypeName(seenPtr bool, typ ast.Expr) (ptr bool, base *TypeName) {
=======
func (check *Checker) resolveBaseTypeName(seenPtr bool, name *ast.Ident) (ptr bool, base *TypeName) {
>>>>>>> 9456804e
	// Algorithm: Starting from a type expression, which may be a name,
	// we follow that type through alias declarations until we reach a
	// non-alias type name. If we encounter anything but pointer types or
	// parentheses we're done. If we encounter more than one pointer type
	// we're done.
	ptr = seenPtr
	var seen map[*TypeName]bool
	var typ ast.Expr = name
	for {
		typ = unparen(typ)

		// check if we have a pointer type
		if pexpr, _ := typ.(*ast.StarExpr); pexpr != nil {
			// if we've already seen a pointer, we're done
			if ptr {
				return false, nil
			}
			ptr = true
			typ = unparen(pexpr.X) // continue with pointer base type
		}

		// typ must be a name
		name, _ := typ.(*ast.Ident)
		if name == nil {
			return false, nil
		}

		// name must denote an object found in the current package scope
		// (note that dot-imported objects are not in the package scope!)
		obj := check.pkg.scope.Lookup(name.Name)
		if obj == nil {
			return false, nil
		}

		// the object must be a type name...
		tname, _ := obj.(*TypeName)
		if tname == nil {
			return false, nil
		}

		// ... which we have not seen before
		if seen[tname] {
			return false, nil
		}

		// we're done if tdecl defined tname as a new type
		// (rather than an alias)
		tdecl := check.objMap[tname].tdecl // must exist for objects in package scope
		if !tdecl.Assign.IsValid() {
			return ptr, tname
		}

		// otherwise, continue resolving
		typ = tdecl.Type
		if seen == nil {
			seen = make(map[*TypeName]bool)
		}
		seen[tname] = true
	}
}

// packageObjects typechecks all package objects, but not function bodies.
func (check *Checker) packageObjects() {
	// process package objects in source order for reproducible results
	objList := make([]Object, len(check.objMap))
	i := 0
	for obj := range check.objMap {
		objList[i] = obj
		i++
	}
	sort.Sort(inSourceOrder(objList))

	// add new methods to already type-checked types (from a prior Checker.Files call)
	for _, obj := range objList {
		if obj, _ := obj.(*TypeName); obj != nil && obj.typ != nil {
			check.collectMethods(obj)
		}
	}

	// We process non-alias declarations first, in order to avoid situations where
	// the type of an alias declaration is needed before it is available. In general
	// this is still not enough, as it is possible to create sufficiently convoluted
	// recursive type definitions that will cause a type alias to be needed before it
	// is available (see issue #25838 for examples).
	// As an aside, the cmd/compiler suffers from the same problem (#25838).
	var aliasList []*TypeName
	// phase 1
	for _, obj := range objList {
		// If we have a type alias, collect it for the 2nd phase.
		if tname, _ := obj.(*TypeName); tname != nil && check.objMap[tname].tdecl.Assign.IsValid() {
			aliasList = append(aliasList, tname)
			continue
		}

		check.objDecl(obj, nil)
	}
	// phase 2
	for _, obj := range aliasList {
		check.objDecl(obj, nil)
	}

	// At this point we may have a non-empty check.methods map; this means that not all
	// entries were deleted at the end of typeDecl because the respective receiver base
	// types were not found. In that case, an error was reported when declaring those
	// methods. We can now safely discard this map.
	check.methods = nil
}

// inSourceOrder implements the sort.Sort interface.
type inSourceOrder []Object

func (a inSourceOrder) Len() int           { return len(a) }
func (a inSourceOrder) Less(i, j int) bool { return a[i].order() < a[j].order() }
func (a inSourceOrder) Swap(i, j int)      { a[i], a[j] = a[j], a[i] }

// unusedImports checks for unused imports.
func (check *Checker) unusedImports() {
	// if function bodies are not checked, packages' uses are likely missing - don't check
	if check.conf.IgnoreFuncBodies {
		return
	}

	// spec: "It is illegal (...) to directly import a package without referring to
	// any of its exported identifiers. To import a package solely for its side-effects
	// (initialization), use the blank identifier as explicit package name."

	// check use of regular imported packages
	for _, scope := range check.pkg.scope.children /* file scopes */ {
		for _, obj := range scope.elems {
			if obj, ok := obj.(*PkgName); ok {
				// Unused "blank imports" are automatically ignored
				// since _ identifiers are not entered into scopes.
				if !obj.used {
					path := obj.imported.path
					base := pkgName(path)
					if obj.name == base {
						check.softErrorf(obj, _UnusedImport, "%q imported but not used", path)
					} else {
						check.softErrorf(obj, _UnusedImport, "%q imported but not used as %s", path, obj.name)
					}
				}
			}
		}
	}

	// check use of dot-imported packages
	for _, unusedDotImports := range check.unusedDotImports {
		for pkg, pos := range unusedDotImports {
			check.softErrorf(pos, _UnusedImport, "%q imported but not used", pkg.path)
		}
	}
}

// pkgName returns the package name (last element) of an import path.
func pkgName(path string) string {
	if i := strings.LastIndex(path, "/"); i >= 0 {
		path = path[i+1:]
	}
	return path
}

// dir makes a good-faith attempt to return the directory
// portion of path. If path is empty, the result is ".".
// (Per the go/build package dependency tests, we cannot import
// path/filepath and simply use filepath.Dir.)
func dir(path string) string {
	if i := strings.LastIndexAny(path, `/\`); i > 0 {
		return path[:i]
	}
	// i <= 0
	return "."
}<|MERGE_RESOLUTION|>--- conflicted
+++ resolved
@@ -17,14 +17,6 @@
 
 // A declInfo describes a package-level const, type, var, or func declaration.
 type declInfo struct {
-<<<<<<< HEAD
-	file  *Scope        // scope of file containing this declaration
-	lhs   []*Var        // lhs of n:1 variable declarations, or nil
-	vtyp  ast.Expr      // type, or nil (for const and var declarations only)
-	init  ast.Expr      // init/orig expression, or nil (for const and var declarations only)
-	tdecl *ast.TypeSpec // type declaration, or nil
-	fdecl *ast.FuncDecl // func declaration, or nil
-=======
 	file      *Scope        // scope of file containing this declaration
 	lhs       []*Var        // lhs of n:1 variable declarations, or nil
 	vtyp      ast.Expr      // type, or nil (for const and var declarations only)
@@ -32,7 +24,6 @@
 	inherited bool          // if set, the init expression is inherited from a previous constant declaration
 	tdecl     *ast.TypeSpec // type declaration, or nil
 	fdecl     *ast.FuncDecl // func declaration, or nil
->>>>>>> 9456804e
 
 	// The deps field tracks initialization expression dependencies.
 	deps map[Object]bool // lazily initialized
@@ -340,69 +331,9 @@
 						init = d.init[i]
 					}
 
-<<<<<<< HEAD
-					case *ast.ValueSpec:
-						switch d.Tok {
-						case token.CONST:
-							// determine which initialization expressions to use
-							switch {
-							case s.Type != nil || len(s.Values) > 0:
-								last = s
-							case last == nil:
-								last = new(ast.ValueSpec) // make sure last exists
-							}
-
-							// declare all constants
-							for i, name := range s.Names {
-								obj := NewConst(name.Pos(), pkg, name.Name, nil, constant.MakeInt64(int64(iota)))
-
-								var init ast.Expr
-								if i < len(last.Values) {
-									init = last.Values[i]
-								}
-
-								d := &declInfo{file: fileScope, vtyp: last.Type, init: init}
-								check.declarePkgObj(name, obj, d)
-							}
-
-							check.arityMatch(s, last)
-
-						case token.VAR:
-							lhs := make([]*Var, len(s.Names))
-							// If there's exactly one rhs initializer, use
-							// the same declInfo d1 for all lhs variables
-							// so that each lhs variable depends on the same
-							// rhs initializer (n:1 var declaration).
-							var d1 *declInfo
-							if len(s.Values) == 1 {
-								// The lhs elements are only set up after the for loop below,
-								// but that's ok because declareVar only collects the declInfo
-								// for a later phase.
-								d1 = &declInfo{file: fileScope, lhs: lhs, vtyp: s.Type, init: s.Values[0]}
-							}
-
-							// declare all variables
-							for i, name := range s.Names {
-								obj := NewVar(name.Pos(), pkg, name.Name, nil)
-								lhs[i] = obj
-
-								d := d1
-								if d == nil {
-									// individual assignments
-									var init ast.Expr
-									if i < len(s.Values) {
-										init = s.Values[i]
-									}
-									d = &declInfo{file: fileScope, vtyp: s.Type, init: init}
-								}
-
-								check.declarePkgObj(name, obj, d)
-							}
-=======
 					d := &declInfo{file: fileScope, vtyp: d.typ, init: init, inherited: d.inherited}
 					check.declarePkgObj(name, obj, d)
 				}
->>>>>>> 9456804e
 
 			case varDecl:
 				lhs := make([]*Var, len(d.spec.Names))
@@ -430,36 +361,9 @@
 						if i < len(d.spec.Values) {
 							init = d.spec.Values[i]
 						}
-<<<<<<< HEAD
-
-					case *ast.TypeSpec:
-						obj := NewTypeName(s.Name.Pos(), pkg, s.Name.Name, nil)
-						check.declarePkgObj(s.Name, obj, &declInfo{file: fileScope, tdecl: s})
-
-					default:
-						check.invalidAST(s.Pos(), "unknown ast.Spec node %T", s)
-=======
 						di = &declInfo{file: fileScope, vtyp: d.spec.Type, init: init}
->>>>>>> 9456804e
-					}
-
-<<<<<<< HEAD
-			case *ast.FuncDecl:
-				name := d.Name.Name
-				obj := NewFunc(d.Name.Pos(), pkg, name, nil)
-				if !d.IsMethod() {
-					// regular function
-					if d.Recv != nil {
-						check.errorf(d.Recv.Pos(), "method is missing receiver")
-						// treat as function
-					}
-					if name == "init" {
-						if d.Type.TParams != nil {
-							check.softErrorf(d.Type.TParams.Pos(), "func init must have no type parameters")
-						}
-						if t := d.Type; t.Params.NumFields() != 0 || t.Results != nil {
-							check.softErrorf(d.Pos(), "func init must have no arguments and no return values")
-=======
+					}
+
 					check.declarePkgObj(name, obj, di)
 				}
 			case typeDecl:
@@ -482,34 +386,20 @@
 						if t := d.decl.Type; t.Params.NumFields() != 0 || t.Results != nil {
 							// TODO(rFindley) Should this be a hard error?
 							check.softErrorf(d.decl, _InvalidInitSig, "func init must have no arguments and no return values")
->>>>>>> 9456804e
 						}
 						// don't declare init functions in the package scope - they are invisible
 						obj.parent = pkg.scope
 						check.recordDef(d.decl.Name, obj)
 						// init functions must have a body
-<<<<<<< HEAD
-						if d.Body == nil {
-							// TODO(gri) make this error message consistent with the others above
-							check.softErrorf(obj.pos, "missing function body")
-=======
 						if d.decl.Body == nil {
 							// TODO(gri) make this error message consistent with the others above
 							check.softErrorf(obj, _MissingInitBody, "missing function body")
->>>>>>> 9456804e
 						}
 					} else {
 						check.declare(pkg.scope, d.decl.Name, obj, token.NoPos)
 					}
 				} else {
 					// method
-<<<<<<< HEAD
-					// d.Recv != nil && len(d.Recv.List) > 0
-					if !methodTypeParamsOk && d.Type.TParams != nil {
-						check.invalidAST(d.Type.TParams.Pos(), "method must have no type parameters")
-					}
-					ptr, recv, _ := check.unpackRecv(d.Recv.List[0].Type, false)
-=======
 
 					// TODO(rFindley) earlier versions of this code checked that methods
 					//                have no type parameters, but this is checked later
@@ -517,7 +407,6 @@
 					//                we don't need to check tparams here.
 
 					ptr, recv, _ := check.unpackRecv(d.decl.Recv.List[0].Type, false)
->>>>>>> 9456804e
 					// (Methods with invalid receiver cannot be associated to a type, and
 					// methods with blank _ names are never found; no need to collect any
 					// of them. They will still be type-checked with all the other functions.)
@@ -556,17 +445,6 @@
 	// associate methods with receiver base type name where possible.
 	// Ignore methods that have an invalid receiver. They will be
 	// type-checked later, with regular functions.
-<<<<<<< HEAD
-	if methods != nil {
-		check.methods = make(map[*TypeName][]*Func)
-		for i := range methods {
-			m := &methods[i]
-			// Determine the receiver base type and associate m with it.
-			ptr, base := check.resolveBaseTypeName(m.ptr, m.recv)
-			if base != nil {
-				m.obj.hasPtrRecv = ptr
-				check.methods[base] = append(check.methods[base], m.obj)
-=======
 	if methods == nil {
 		return // nothing to do
 	}
@@ -627,63 +505,6 @@
 					par = &ast.Ident{NamePos: arg.Pos(), Name: "_"}
 				}
 				tparams = append(tparams, par)
->>>>>>> 9456804e
-			}
-		}
-	}
-
-	// unpack receiver name
-	if name, _ := rtyp.(*ast.Ident); name != nil {
-		rname = name
-	}
-
-	return
-}
-
-// unpackRecv unpacks a receiver type and returns its components: ptr indicates whether
-// rtyp is a pointer receiver, rname is the receiver type name, and tparams are its
-// type parameters, if any. The type parameters are only unpacked if unpackParams is
-// set. If rname is nil, the receiver is unusable (i.e., the source has a bug which we
-// cannot easily work around).
-func (check *Checker) unpackRecv(rtyp ast.Expr, unpackParams bool) (ptr bool, rname *ast.Ident, tparams []*ast.Ident) {
-L: // unpack receiver type
-	// This accepts invalid receivers such as ***T and does not
-	// work for other invalid receivers, but we don't care. The
-	// validity of receiver expressions is checked elsewhere.
-	for {
-		switch t := rtyp.(type) {
-		case *ast.ParenExpr:
-			rtyp = t.X
-		case *ast.StarExpr:
-			rtyp = t.X
-		default:
-			break L
-		}
-	}
-
-	// unpack type parameters, if any
-	switch ptyp := rtyp.(type) {
-	case *ast.IndexExpr:
-		panic("unimplemented")
-	case *ast.CallExpr:
-		rtyp = ptyp.Fun
-		if unpackParams {
-			for _, arg := range ptyp.Args {
-				var par *ast.Ident
-				switch arg := arg.(type) {
-				case *ast.Ident:
-					par = arg
-				case *ast.BadExpr:
-					// ignore - error already reported by parser
-				case nil:
-					check.invalidAST(ptyp.Pos(), "parameterized receiver contains nil parameters")
-				default:
-					check.errorf(arg.Pos(), "receiver type parameter %s must be an identifier", arg)
-				}
-				if par == nil {
-					par = &ast.Ident{NamePos: arg.Pos(), Name: "_"}
-				}
-				tparams = append(tparams, par)
 			}
 		}
 	}
@@ -700,11 +521,7 @@
 // there was a pointer indirection to get to it. The base type name must be declared
 // in package scope, and there can be at most one pointer indirection. If no such type
 // name exists, the returned base is nil.
-<<<<<<< HEAD
-func (check *Checker) resolveBaseTypeName(seenPtr bool, typ ast.Expr) (ptr bool, base *TypeName) {
-=======
 func (check *Checker) resolveBaseTypeName(seenPtr bool, name *ast.Ident) (ptr bool, base *TypeName) {
->>>>>>> 9456804e
 	// Algorithm: Starting from a type expression, which may be a name,
 	// we follow that type through alias declarations until we reach a
 	// non-alias type name. If we encounter anything but pointer types or
