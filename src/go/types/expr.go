// REVIEW INCOMPLETE
// Copyright 2012 The Go Authors. All rights reserved.
// Use of this source code is governed by a BSD-style
// license that can be found in the LICENSE file.

// This file implements typechecking of expressions.

package types

import (
	"fmt"
	"go/ast"
	"go/constant"
	"go/token"
	"math"
)

/*
Basic algorithm:

Expressions are checked recursively, top down. Expression checker functions
are generally of the form:

  func f(x *operand, e *ast.Expr, ...)

where e is the expression to be checked, and x is the result of the check.
The check performed by f may fail in which case x.mode == invalid, and
related error messages will have been issued by f.

If a hint argument is present, it is the composite literal element type
of an outer composite literal; it is used to type-check composite literal
elements that have no explicit type specification in the source
(e.g.: []T{{...}, {...}}, the hint is the type T in this case).

All expressions are checked via rawExpr, which dispatches according
to expression kind. Upon returning, rawExpr is recording the types and
constant values for all expressions that have an untyped type (those types
may change on the way up in the expression tree). Usually these are constants,
but the results of comparisons or non-constant shifts of untyped constants
may also be untyped, but not constant.

Untyped expressions may eventually become fully typed (i.e., not untyped),
typically when the value is assigned to a variable, or is used otherwise.
The updateExprType method is used to record this final type and update
the recorded types: the type-checked expression tree is again traversed down,
and the new type is propagated as needed. Untyped constant expression values
that become fully typed must now be representable by the full type (constant
sub-expression trees are left alone except for their roots). This mechanism
ensures that a client sees the actual (run-time) type an untyped value would
have. It also permits type-checking of lhs shift operands "as if the shift
were not present": when updateExprType visits an untyped lhs shift operand
and assigns it it's final type, that type must be an integer type, and a
constant lhs must be representable as an integer.

When an expression gets its final type, either on the way out from rawExpr,
on the way down in updateExprType, or at the end of the type checker run,
the type (and constant value, if any) is recorded via Info.Types, if present.
*/

type opPredicates map[token.Token]func(Type) bool

var unaryOpPredicates opPredicates

func init() {
	// Setting unaryOpPredicates in init avoids declaration cycles.
	unaryOpPredicates = opPredicates{
		token.ADD: isNumeric,
		token.SUB: isNumeric,
		token.XOR: isInteger,
		token.NOT: isBoolean,
	}
}

func (check *Checker) op(m opPredicates, x *operand, op token.Token) bool {
	if pred := m[op]; pred != nil {
		if !pred(x.typ) {
			check.invalidOp(x, _UndefinedOp, "operator %s not defined for %s", op, x)
			return false
		}
	} else {
		check.invalidAST(x, "unknown operator %s", op)
		return false
	}
	return true
}

// The unary expression e may be nil. It's passed in for better error messages only.
func (check *Checker) unary(x *operand, e *ast.UnaryExpr, op token.Token) {
	switch op {
	case token.AND:
		// spec: "As an exception to the addressability
		// requirement x may also be a composite literal."
		if _, ok := unparen(x.expr).(*ast.CompositeLit); !ok && x.mode != variable {
			check.invalidOp(x, _UnaddressableOperand, "cannot take address of %s", x)
			x.mode = invalid
			return
		}
		x.mode = value
		x.typ = &Pointer{base: x.typ}
		return

	case token.ARROW:
		typ := asChan(x.typ)
		if typ == nil {
<<<<<<< HEAD
			check.invalidOp(x.pos(), "cannot receive from non-channel %s", x)
=======
			check.invalidOp(x, _InvalidReceive, "cannot receive from non-channel %s", x)
>>>>>>> 9456804e
			x.mode = invalid
			return
		}
		if typ.dir == SendOnly {
			check.invalidOp(x, _InvalidReceive, "cannot receive from send-only channel %s", x)
			x.mode = invalid
			return
		}
		x.mode = commaok
		x.typ = typ.elem
		check.hasCallOrRecv = true
		return
	}

	if !check.op(unaryOpPredicates, x, op) {
		x.mode = invalid
		return
	}

	if x.mode == constant_ {
		typ := asBasic(x.typ)
		var prec uint
		if isUnsigned(typ) {
			prec = uint(check.conf.sizeof(typ) * 8)
		}
		x.val = constant.UnaryOp(op, x.val, prec)
		// Typed constants must be representable in
		// their type after each constant operation.
		if isTyped(typ) {
			if e != nil {
				x.expr = e // for better error message
			}
			check.representable(x, typ)
		}
		return
	}

	x.mode = value
	// x.typ remains unchanged
}

func isShift(op token.Token) bool {
	return op == token.SHL || op == token.SHR
}

func isComparison(op token.Token) bool {
	// Note: tokens are not ordered well to make this much easier
	switch op {
	case token.EQL, token.NEQ, token.LSS, token.LEQ, token.GTR, token.GEQ:
		return true
	}
	return false
}

func fitsFloat32(x constant.Value) bool {
	f32, _ := constant.Float32Val(x)
	f := float64(f32)
	return !math.IsInf(f, 0)
}

func roundFloat32(x constant.Value) constant.Value {
	f32, _ := constant.Float32Val(x)
	f := float64(f32)
	if !math.IsInf(f, 0) {
		return constant.MakeFloat64(f)
	}
	return nil
}

func fitsFloat64(x constant.Value) bool {
	f, _ := constant.Float64Val(x)
	return !math.IsInf(f, 0)
}

func roundFloat64(x constant.Value) constant.Value {
	f, _ := constant.Float64Val(x)
	if !math.IsInf(f, 0) {
		return constant.MakeFloat64(f)
	}
	return nil
}

// representableConst reports whether x can be represented as
// value of the given basic type and for the configuration
// provided (only needed for int/uint sizes).
//
// If rounded != nil, *rounded is set to the rounded value of x for
// representable floating-point and complex values, and to an Int
// value for integer values; it is left alone otherwise.
// It is ok to provide the addressof the first argument for rounded.
//
// The check parameter may be nil if representableConst is invoked
// (indirectly) through an exported API call (AssignableTo, ConvertibleTo)
// because we don't need the Checker's config for those calls.
func representableConst(x constant.Value, check *Checker, typ *Basic, rounded *constant.Value) bool {
	if x.Kind() == constant.Unknown {
		return true // avoid follow-up errors
	}

	var conf *Config
	if check != nil {
		conf = check.conf
	}

	switch {
	case isInteger(typ):
		x := constant.ToInt(x)
		if x.Kind() != constant.Int {
			return false
		}
		if rounded != nil {
			*rounded = x
		}
		if x, ok := constant.Int64Val(x); ok {
			switch typ.kind {
			case Int:
				var s = uint(conf.sizeof(typ)) * 8
				return int64(-1)<<(s-1) <= x && x <= int64(1)<<(s-1)-1
			case Int8:
				const s = 8
				return -1<<(s-1) <= x && x <= 1<<(s-1)-1
			case Int16:
				const s = 16
				return -1<<(s-1) <= x && x <= 1<<(s-1)-1
			case Int32:
				const s = 32
				return -1<<(s-1) <= x && x <= 1<<(s-1)-1
			case Int64, UntypedInt:
				return true
			case Uint, Uintptr:
				if s := uint(conf.sizeof(typ)) * 8; s < 64 {
					return 0 <= x && x <= int64(1)<<s-1
				}
				return 0 <= x
			case Uint8:
				const s = 8
				return 0 <= x && x <= 1<<s-1
			case Uint16:
				const s = 16
				return 0 <= x && x <= 1<<s-1
			case Uint32:
				const s = 32
				return 0 <= x && x <= 1<<s-1
			case Uint64:
				return 0 <= x
			default:
				unreachable()
			}
		}
		// x does not fit into int64
		switch n := constant.BitLen(x); typ.kind {
		case Uint, Uintptr:
			var s = uint(conf.sizeof(typ)) * 8
			return constant.Sign(x) >= 0 && n <= int(s)
		case Uint64:
			return constant.Sign(x) >= 0 && n <= 64
		case UntypedInt:
			return true
		}

	case isFloat(typ):
		x := constant.ToFloat(x)
		if x.Kind() != constant.Float {
			return false
		}
		switch typ.kind {
		case Float32:
			if rounded == nil {
				return fitsFloat32(x)
			}
			r := roundFloat32(x)
			if r != nil {
				*rounded = r
				return true
			}
		case Float64:
			if rounded == nil {
				return fitsFloat64(x)
			}
			r := roundFloat64(x)
			if r != nil {
				*rounded = r
				return true
			}
		case UntypedFloat:
			return true
		default:
			unreachable()
		}

	case isComplex(typ):
		x := constant.ToComplex(x)
		if x.Kind() != constant.Complex {
			return false
		}
		switch typ.kind {
		case Complex64:
			if rounded == nil {
				return fitsFloat32(constant.Real(x)) && fitsFloat32(constant.Imag(x))
			}
			re := roundFloat32(constant.Real(x))
			im := roundFloat32(constant.Imag(x))
			if re != nil && im != nil {
				*rounded = constant.BinaryOp(re, token.ADD, constant.MakeImag(im))
				return true
			}
		case Complex128:
			if rounded == nil {
				return fitsFloat64(constant.Real(x)) && fitsFloat64(constant.Imag(x))
			}
			re := roundFloat64(constant.Real(x))
			im := roundFloat64(constant.Imag(x))
			if re != nil && im != nil {
				*rounded = constant.BinaryOp(re, token.ADD, constant.MakeImag(im))
				return true
			}
		case UntypedComplex:
			return true
		default:
			unreachable()
		}

	case isString(typ):
		return x.Kind() == constant.String

	case isBoolean(typ):
		return x.Kind() == constant.Bool
	}

	return false
}

// representable checks that a constant operand is representable in the given
// basic type.
func (check *Checker) representable(x *operand, typ *Basic) {
	if v, code := check.representation(x, typ); code != 0 {
		check.invalidConversion(code, x, typ)
		x.mode = invalid
	} else if v != nil {
		x.val = v
	}
}

func (check *Checker) representation(x *operand, typ *Basic) (constant.Value, errorCode) {
	assert(x.mode == constant_)
	v := x.val
	if !representableConst(x.val, check, typ, &v) {
		if isNumeric(x.typ) && isNumeric(typ) {
			// numeric conversion : error msg
			//
			// integer -> integer : overflows
			// integer -> float   : overflows (actually not possible)
			// float   -> integer : truncated
			// float   -> float   : overflows
			//
			if !isInteger(x.typ) && isInteger(typ) {
				return nil, _TruncatedFloat
			} else {
				return nil, _NumericOverflow
			}
		}
		return nil, _InvalidConstVal
	}
	return v, 0
}

func (check *Checker) invalidConversion(code errorCode, x *operand, target Type) {
	msg := "cannot convert %s to %s"
	switch code {
	case _TruncatedFloat:
		msg = "%s truncated to %s"
	case _NumericOverflow:
		msg = "%s overflows %s"
	}
	check.errorf(x, code, msg, x, target)
}

// updateExprType updates the type of x to typ and invokes itself
// recursively for the operands of x, depending on expression kind.
// If typ is still an untyped and not the final type, updateExprType
// only updates the recorded untyped type for x and possibly its
// operands. Otherwise (i.e., typ is not an untyped type anymore,
// or it is the final type for x), the type and value are recorded.
// Also, if x is a constant, it must be representable as a value of typ,
// and if x is the (formerly untyped) lhs operand of a non-constant
// shift, it must be an integer value.
//
func (check *Checker) updateExprType(x ast.Expr, typ Type, final bool) {
	old, found := check.untyped[x]
	if !found {
		return // nothing to do
	}

	// update operands of x if necessary
	switch x := x.(type) {
	case *ast.BadExpr,
		*ast.FuncLit,
		*ast.CompositeLit,
		*ast.IndexExpr,
		*ast.SliceExpr,
		*ast.TypeAssertExpr,
		*ast.StarExpr,
		*ast.KeyValueExpr,
		*ast.ArrayType,
		*ast.StructType,
		*ast.FuncType,
		*ast.InterfaceType,
		*ast.MapType,
		*ast.ChanType:
		// These expression are never untyped - nothing to do.
		// The respective sub-expressions got their final types
		// upon assignment or use.
		if debug {
			check.dump("%v: found old type(%s): %s (new: %s)", x.Pos(), x, old.typ, typ)
			unreachable()
		}
		return

	case *ast.CallExpr:
		// Resulting in an untyped constant (e.g., built-in complex).
		// The respective calls take care of calling updateExprType
		// for the arguments if necessary.

	case *ast.Ident, *ast.BasicLit, *ast.SelectorExpr:
		// An identifier denoting a constant, a constant literal,
		// or a qualified identifier (imported untyped constant).
		// No operands to take care of.

	case *ast.ParenExpr:
		check.updateExprType(x.X, typ, final)

	case *ast.UnaryExpr:
		// If x is a constant, the operands were constants.
		// The operands don't need to be updated since they
		// never get "materialized" into a typed value. If
		// left in the untyped map, they will be processed
		// at the end of the type check.
		if old.val != nil {
			break
		}
		check.updateExprType(x.X, typ, final)

	case *ast.BinaryExpr:
		if old.val != nil {
			break // see comment for unary expressions
		}
		if isComparison(x.Op) {
			// The result type is independent of operand types
			// and the operand types must have final types.
		} else if isShift(x.Op) {
			// The result type depends only on lhs operand.
			// The rhs type was updated when checking the shift.
			check.updateExprType(x.X, typ, final)
		} else {
			// The operand types match the result type.
			check.updateExprType(x.X, typ, final)
			check.updateExprType(x.Y, typ, final)
		}

	default:
		unreachable()
	}

	// If the new type is not final and still untyped, just
	// update the recorded type.
	if !final && isUntyped(typ) {
		old.typ = asBasic(typ)
		check.untyped[x] = old
		return
	}

	// Otherwise we have the final (typed or untyped type).
	// Remove it from the map of yet untyped expressions.
	delete(check.untyped, x)

	if old.isLhs {
		// If x is the lhs of a shift, its final type must be integer.
		// We already know from the shift check that it is representable
		// as an integer if it is a constant.
		if !isInteger(typ) {
			check.invalidOp(x, _InvalidShiftOperand, "shifted operand %s (type %s) must be integer", x, typ)
			return
		}
		// Even if we have an integer, if the value is a constant we
		// still must check that it is representable as the specific
		// int type requested (was issue #22969). Fall through here.
	}
	if old.val != nil {
		// If x is a constant, it must be representable as a value of typ.
		c := operand{old.mode, x, old.typ, old.val, 0}
		check.convertUntyped(&c, typ)
		if c.mode == invalid {
			return
		}
	}

	// Everything's fine, record final type and value for x.
	check.recordTypeAndValue(x, old.mode, typ, old.val)
}

// updateExprVal updates the value of x to val.
func (check *Checker) updateExprVal(x ast.Expr, val constant.Value) {
	if info, ok := check.untyped[x]; ok {
		info.val = val
		check.untyped[x] = info
	}
}

// convertUntyped attempts to set the type of an untyped value to the target type.
func (check *Checker) convertUntyped(x *operand, target Type) {
<<<<<<< HEAD
	target = expand(target)
	if x.mode == invalid || isTyped(x.typ) || target == Typ[Invalid] {
=======
	newType, val, code := check.implicitTypeAndValue(x, target)
	if code != 0 {
		check.invalidConversion(code, x, target.Underlying())
		x.mode = invalid
>>>>>>> 9456804e
		return
	}
	if val != nil {
		x.val = val
		check.updateExprVal(x.expr, val)
	}
	if newType != x.typ {
		x.typ = newType
		check.updateExprType(x.expr, newType, false)
	}
}

// implicitTypeAndValue returns the implicit type of x when used in a context
// where the target type is expected. If no such implicit conversion is
// possible, it returns a nil Type.
func (check *Checker) implicitTypeAndValue(x *operand, target Type) (Type, constant.Value, errorCode) {
	target = expand(target)
	if x.mode == invalid || isTyped(x.typ) || target == Typ[Invalid] {
		return x.typ, nil, 0
	}

	if isUntyped(target) {
		// both x and target are untyped
		xkind := x.typ.(*Basic).kind
		tkind := target.(*Basic).kind
		if isNumeric(x.typ) && isNumeric(target) {
			if xkind < tkind {
				return target, nil, 0
			}
		} else if xkind != tkind {
			return nil, nil, _InvalidUntypedConversion
		}
		return x.typ, nil, 0
	}

<<<<<<< HEAD
	// In case of a type parameter, conversion must succeed against
	// all types enumerated by the type parameter bound.
	// TODO(gri) We should not need this because we have the code
	// for Sum types in convertUntypedInternal. But at least one
	// test fails. Investigate.
	if t := asTypeParam(target); t != nil {
		types := t.Bound().allTypes
		if types == nil {
			goto Error
		}

		for _, t := range unpack(types) {
			check.convertUntypedInternal(x, t)
			if x.mode == invalid {
				goto Error
			}
		}

		// keep nil untyped (was bug #39755)
		if x.isNil() {
			target = Typ[UntypedNil]
		}
		x.typ = target
		check.updateExprType(x.expr, target, true) // UntypedNils are final
		return
	}

	check.convertUntypedInternal(x, target)
	return

Error:
	// TODO(gri) better error message (explain cause)
	check.errorf(x.pos(), "cannot convert %s to %s", x, target)
	x.mode = invalid
}

// convertUntypedInternal should only be called by convertUntyped.
func (check *Checker) convertUntypedInternal(x *operand, target Type) {
	assert(isTyped(target))

	// typed target
=======
>>>>>>> 9456804e
	switch t := optype(target).(type) {
	case *Basic:
		if x.mode == constant_ {
			v, code := check.representation(x, t)
			if code != 0 {
				return nil, nil, code
			}
			return target, v, code
		}
		// Non-constant untyped values may appear as the
		// result of comparisons (untyped bool), intermediate
		// (delayed-checked) rhs operands of shifts, and as
		// the value nil.
		switch x.typ.(*Basic).kind {
		case UntypedBool:
			if !isBoolean(target) {
				return nil, nil, _InvalidUntypedConversion
			}
		case UntypedInt, UntypedRune, UntypedFloat, UntypedComplex:
			if !isNumeric(target) {
				return nil, nil, _InvalidUntypedConversion
			}
		case UntypedString:
			// Non-constant untyped string values are not permitted by the spec and
			// should not occur during normal typechecking passes, but this path is
			// reachable via the AssignableTo API.
			if !isString(target) {
				return nil, nil, _InvalidUntypedConversion
			}
		case UntypedNil:
			// Unsafe.Pointer is a basic type that includes nil.
			if !hasNil(target) {
				return nil, nil, _InvalidUntypedConversion
			}
			// TODO(rFindley) return UntypedNil here (golang.org/issues/13061).
		default:
			return nil, nil, _InvalidUntypedConversion
		}
	case *Sum:
		ok := t.is(func(t Type) bool {
			target, _, _ := check.implicitTypeAndValue(x, t)
			return target != nil
		})
		if !ok {
			return nil, nil, _InvalidUntypedConversion
		}
		// keep nil untyped (was bug #39755)
		if x.isNil() {
			return Typ[UntypedNil], nil, 0
		}
	case *Sum:
		t.is(func(t Type) bool {
			check.convertUntypedInternal(x, t)
			return x.mode != invalid
		})
	case *Interface:
		// Values must have concrete dynamic types. If the value is nil,
		// keep it untyped (this is important for tools such as go vet which
		// need the dynamic type for argument checking of say, print
		// functions)
		if x.isNil() {
<<<<<<< HEAD
			target = Typ[UntypedNil]
		} else {
			// cannot assign untyped values to non-empty interfaces
			check.completeInterface(token.NoPos, t)
			if !t.Empty() {
				goto Error
			}
			target = Default(x.typ)
=======
			return Typ[UntypedNil], nil, 0
		}
		// cannot assign untyped values to non-empty interfaces
		check.completeInterface(token.NoPos, t)
		if !t.Empty() {
			return nil, nil, _InvalidUntypedConversion
>>>>>>> 9456804e
		}
		return Default(x.typ), nil, 0
	case *Pointer, *Signature, *Slice, *Map, *Chan:
		if !x.isNil() {
			return nil, nil, _InvalidUntypedConversion
		}
		// Keep nil untyped - see comment for interfaces, above.
		return Typ[UntypedNil], nil, 0
	default:
		return nil, nil, _InvalidUntypedConversion
	}
	return target, nil, 0
}

func (check *Checker) comparison(x, y *operand, op token.Token) {
	// spec: "In any comparison, the first operand must be assignable
	// to the type of the second operand, or vice versa."
	err := ""
	var code errorCode
	xok, _ := x.assignableTo(check, y.typ, nil)
	yok, _ := y.assignableTo(check, x.typ, nil)
	if xok || yok {
		defined := false
		switch op {
		case token.EQL, token.NEQ:
			// spec: "The equality operators == and != apply to operands that are comparable."
			defined = Comparable(x.typ) && Comparable(y.typ) || x.isNil() && hasNil(y.typ) || y.isNil() && hasNil(x.typ)
		case token.LSS, token.LEQ, token.GTR, token.GEQ:
			// spec: The ordering operators <, <=, >, and >= apply to operands that are ordered."
			defined = isOrdered(x.typ) && isOrdered(y.typ)
		default:
			unreachable()
		}
		if !defined {
			typ := x.typ
			if x.isNil() {
				typ = y.typ
			}
			err = check.sprintf("operator %s not defined for %s", op, typ)
			code = _UndefinedOp
		}
	} else {
		err = check.sprintf("mismatched types %s and %s", x.typ, y.typ)
		code = _MismatchedTypes
	}

	if err != "" {
		check.errorf(x, code, "cannot compare %s %s %s (%s)", x.expr, op, y.expr, err)
		x.mode = invalid
		return
	}

	if x.mode == constant_ && y.mode == constant_ {
		x.val = constant.MakeBool(constant.Compare(x.val, op, y.val))
		// The operands are never materialized; no need to update
		// their types.
	} else {
		x.mode = value
		// The operands have now their final types, which at run-
		// time will be materialized. Update the expression trees.
		// If the current types are untyped, the materialized type
		// is the respective default type.
		check.updateExprType(x.expr, Default(x.typ), true)
		check.updateExprType(y.expr, Default(y.typ), true)
	}

	// spec: "Comparison operators compare two operands and yield
	//        an untyped boolean value."
	x.typ = Typ[UntypedBool]
}

func (check *Checker) shift(x, y *operand, e *ast.BinaryExpr, op token.Token) {
	untypedx := isUntyped(x.typ)

	var xval constant.Value
	if x.mode == constant_ {
		xval = constant.ToInt(x.val)
	}

	if isInteger(x.typ) || untypedx && xval != nil && xval.Kind() == constant.Int {
		// The lhs is of integer type or an untyped constant representable
		// as an integer. Nothing to do.
	} else {
		// shift has no chance
		check.invalidOp(x, _InvalidShiftOperand, "shifted operand %s must be integer", x)
		x.mode = invalid
		return
	}

	// spec: "The right operand in a shift expression must have integer type
	// or be an untyped constant representable by a value of type uint."
	switch {
	case isInteger(y.typ):
		// nothing to do
	case isUntyped(y.typ):
		check.convertUntyped(y, Typ[Uint])
		if y.mode == invalid {
			x.mode = invalid
			return
		}
	default:
		check.invalidOp(y, _InvalidShiftCount, "shift count %s must be integer", y)
		x.mode = invalid
		return
	}

	var yval constant.Value
	if y.mode == constant_ {
		// rhs must be an integer value
		// (Either it was of an integer type already, or it was
		// untyped and successfully converted to a uint above.)
		yval = constant.ToInt(y.val)
		assert(yval.Kind() == constant.Int)
		if constant.Sign(yval) < 0 {
			check.invalidOp(y, _InvalidShiftCount, "negative shift count %s", y)
			x.mode = invalid
			return
		}
	}

	if x.mode == constant_ {
		if y.mode == constant_ {
			// rhs must be within reasonable bounds in constant shifts
			const shiftBound = 1023 - 1 + 52 // so we can express smallestFloat64
			s, ok := constant.Uint64Val(yval)
			if !ok || s > shiftBound {
				check.invalidOp(y, _InvalidShiftCount, "invalid shift count %s", y)
				x.mode = invalid
				return
			}
			// The lhs is representable as an integer but may not be an integer
			// (e.g., 2.0, an untyped float) - this can only happen for untyped
			// non-integer numeric constants. Correct the type so that the shift
			// result is of integer type.
			if !isInteger(x.typ) {
				x.typ = Typ[UntypedInt]
			}
			// x is a constant so xval != nil and it must be of Int kind.
			x.val = constant.Shift(xval, op, uint(s))
			// Typed constants must be representable in
			// their type after each constant operation.
			if isTyped(x.typ) {
				if e != nil {
					x.expr = e // for better error message
				}
				check.representable(x, asBasic(x.typ))
			}
			return
		}

		// non-constant shift with constant lhs
		if untypedx {
			// spec: "If the left operand of a non-constant shift
			// expression is an untyped constant, the type of the
			// constant is what it would be if the shift expression
			// were replaced by its left operand alone.".
			//
			// Delay operand checking until we know the final type
			// by marking the lhs expression as lhs shift operand.
			//
			// Usually (in correct programs), the lhs expression
			// is in the untyped map. However, it is possible to
			// create incorrect programs where the same expression
			// is evaluated twice (via a declaration cycle) such
			// that the lhs expression type is determined in the
			// first round and thus deleted from the map, and then
			// not found in the second round (double insertion of
			// the same expr node still just leads to one entry for
			// that node, and it can only be deleted once).
			// Be cautious and check for presence of entry.
			// Example: var e, f = int(1<<""[f]) // issue 11347
			if info, found := check.untyped[x.expr]; found {
				info.isLhs = true
				check.untyped[x.expr] = info
			}
			// keep x's type
			x.mode = value
			return
		}
	}

	// non-constant shift - lhs must be an integer
	if !isInteger(x.typ) {
		check.invalidOp(x, _InvalidShiftOperand, "shifted operand %s must be integer", x)
		x.mode = invalid
		return
	}

	x.mode = value
}

var binaryOpPredicates opPredicates
<<<<<<< HEAD

func init() {
	// Setting binaryOpPredicates in init avoids declaration cycles.
	binaryOpPredicates = opPredicates{
		token.ADD: isNumericOrString,
		token.SUB: isNumeric,
		token.MUL: isNumeric,
		token.QUO: isNumeric,
		token.REM: isInteger,

		token.AND:     isInteger,
		token.OR:      isInteger,
		token.XOR:     isInteger,
		token.AND_NOT: isInteger,

=======

func init() {
	// Setting binaryOpPredicates in init avoids declaration cycles.
	binaryOpPredicates = opPredicates{
		token.ADD: isNumericOrString,
		token.SUB: isNumeric,
		token.MUL: isNumeric,
		token.QUO: isNumeric,
		token.REM: isInteger,

		token.AND:     isInteger,
		token.OR:      isInteger,
		token.XOR:     isInteger,
		token.AND_NOT: isInteger,

>>>>>>> 9456804e
		token.LAND: isBoolean,
		token.LOR:  isBoolean,
	}
}

// The binary expression e may be nil. It's passed in for better error messages only.
func (check *Checker) binary(x *operand, e *ast.BinaryExpr, lhs, rhs ast.Expr, op token.Token, opPos token.Pos) {
	var y operand

	check.expr(x, lhs)
	check.expr(&y, rhs)

	if x.mode == invalid {
		return
	}
	if y.mode == invalid {
		x.mode = invalid
		x.expr = y.expr
		return
	}

	if isShift(op) {
		check.shift(x, &y, e, op)
		return
	}

	check.convertUntyped(x, y.typ)
	if x.mode == invalid {
		return
	}
	check.convertUntyped(&y, x.typ)
	if y.mode == invalid {
		x.mode = invalid
		return
	}

	if isComparison(op) {
		check.comparison(x, &y, op)
		return
	}

	if !check.identical(x.typ, y.typ) {
		// only report an error if we have valid types
		// (otherwise we had an error reported elsewhere already)
		if x.typ != Typ[Invalid] && y.typ != Typ[Invalid] {
			var posn positioner = x
			if e != nil {
				posn = e
			}
			check.invalidOp(posn, _MismatchedTypes, "mismatched types %s and %s", x.typ, y.typ)
		}
		x.mode = invalid
		return
	}

	if !check.op(binaryOpPredicates, x, op) {
		x.mode = invalid
		return
	}

	if op == token.QUO || op == token.REM {
		// check for zero divisor
		if (x.mode == constant_ || isInteger(x.typ)) && y.mode == constant_ && constant.Sign(y.val) == 0 {
			check.invalidOp(&y, _DivByZero, "division by zero")
			x.mode = invalid
			return
		}

		// check for divisor underflow in complex division (see issue 20227)
		if x.mode == constant_ && y.mode == constant_ && isComplex(x.typ) {
			re, im := constant.Real(y.val), constant.Imag(y.val)
			re2, im2 := constant.BinaryOp(re, token.MUL, re), constant.BinaryOp(im, token.MUL, im)
			if constant.Sign(re2) == 0 && constant.Sign(im2) == 0 {
				check.invalidOp(&y, _DivByZero, "division by zero")
				x.mode = invalid
				return
			}
		}
	}

	if x.mode == constant_ && y.mode == constant_ {
		xval := x.val
		yval := y.val
		typ := asBasic(x.typ)
		// force integer division of integer operands
		if op == token.QUO && isInteger(typ) {
			op = token.QUO_ASSIGN
		}
		x.val = constant.BinaryOp(xval, op, yval)
		// report error if valid operands lead to an invalid result
		if xval.Kind() != constant.Unknown && yval.Kind() != constant.Unknown && x.val.Kind() == constant.Unknown {
			// TODO(gri) We should report exactly what went wrong. At the
			//           moment we don't have the (go/constant) API for that.
			//           See also TODO in go/constant/value.go.
			check.errorf(atPos(opPos), _InvalidConstVal, "constant result is not representable")
			// TODO(gri) Should we mark operands with unknown values as invalid?
		}
		// Typed constants must be representable in
		// their type after each constant operation.
		if isTyped(typ) {
			if e != nil {
				x.expr = e // for better error message
			}
			check.representable(x, typ)
		}
		return
	}

	x.mode = value
	// x.typ is unchanged
}

// index checks an index expression for validity.
// If max >= 0, it is the upper bound for index.
// If the result typ is != Typ[Invalid], index is valid and typ is its (possibly named) integer type.
// If the result val >= 0, index is valid and val is its constant int value.
func (check *Checker) index(index ast.Expr, max int64) (typ Type, val int64) {
	typ = Typ[Invalid]
	val = -1

	var x operand
	check.expr(&x, index)
	if x.mode == invalid {
		return
	}

	// an untyped constant must be representable as Int
	check.convertUntyped(&x, Typ[Int])
	if x.mode == invalid {
		return
	}

	// the index must be of integer type
	if !isInteger(x.typ) {
		check.invalidArg(&x, _InvalidIndex, "index %s must be integer", &x)
		return
	}

	if x.mode != constant_ {
		return x.typ, -1
	}

	// a constant index i must be in bounds
	if constant.Sign(x.val) < 0 {
		check.invalidArg(&x, _InvalidIndex, "index %s must not be negative", &x)
		return
	}

	v, valid := constant.Int64Val(constant.ToInt(x.val))
	if !valid || max >= 0 && v >= max {
		check.errorf(&x, _InvalidIndex, "index %s is out of bounds", &x)
		return
	}

	// 0 <= v [ && v < max ]
	return Typ[Int], v
}

// indexElts checks the elements (elts) of an array or slice composite literal
// against the literal's element type (typ), and the element indices against
// the literal length if known (length >= 0). It returns the length of the
// literal (maximum index value + 1).
//
func (check *Checker) indexedElts(elts []ast.Expr, typ Type, length int64) int64 {
	visited := make(map[int64]bool, len(elts))
	var index, max int64
	for _, e := range elts {
		// determine and check index
		validIndex := false
		eval := e
		if kv, _ := e.(*ast.KeyValueExpr); kv != nil {
			if typ, i := check.index(kv.Key, length); typ != Typ[Invalid] {
				if i >= 0 {
					index = i
					validIndex = true
				} else {
					check.errorf(e, _InvalidLitIndex, "index %s must be integer constant", kv.Key)
				}
			}
			eval = kv.Value
		} else if length >= 0 && index >= length {
			check.errorf(e, _OversizeArrayLit, "index %d is out of bounds (>= %d)", index, length)
		} else {
			validIndex = true
		}

		// if we have a valid index, check for duplicate entries
		if validIndex {
			if visited[index] {
				check.errorf(e, _DuplicateLitKey, "duplicate index %d in array or slice literal", index)
			}
			visited[index] = true
		}
		index++
		if index > max {
			max = index
		}

		// check element against composite literal element type
		var x operand
		check.exprWithHint(&x, eval, typ)
		check.assignment(&x, typ, "array or slice literal")
	}
	return max
}

// exprKind describes the kind of an expression; the kind
// determines if an expression is valid in 'statement context'.
type exprKind int

const (
	conversion exprKind = iota
	expression
	statement
)

// rawExpr typechecks expression e and initializes x with the expression
// value or type. If an error occurred, x.mode is set to invalid.
// If hint != nil, it is the type of a composite literal element.
//
func (check *Checker) rawExpr(x *operand, e ast.Expr, hint Type) exprKind {
<<<<<<< HEAD
	if check.conf.Trace {
=======
	if trace {
>>>>>>> 9456804e
		check.trace(e.Pos(), "expr %s", e)
		check.indent++
		defer func() {
			check.indent--
			check.trace(e.Pos(), "=> %s", x)
		}()
	}

	kind := check.exprInternal(x, e, hint)

	// convert x into a user-friendly set of values
	// TODO(gri) this code can be simplified
	var typ Type
	var val constant.Value
	switch x.mode {
	case invalid:
		typ = Typ[Invalid]
	case novalue:
		typ = (*Tuple)(nil)
	case constant_:
		typ = x.typ
		val = x.val
	default:
		typ = x.typ
	}
	assert(x.expr != nil && typ != nil)

	if isUntyped(typ) {
		// delay type and value recording until we know the type
		// or until the end of type checking
		check.rememberUntyped(x.expr, false, x.mode, typ.(*Basic), val)
	} else {
		check.recordTypeAndValue(e, x.mode, typ, val)
	}

	return kind
}

// exprInternal contains the core of type checking of expressions.
// Must only be called by rawExpr.
//
func (check *Checker) exprInternal(x *operand, e ast.Expr, hint Type) exprKind {
	// make sure x has a valid state in case of bailout
	// (was issue 5770)
	x.mode = invalid
	x.typ = Typ[Invalid]

	switch e := e.(type) {
	case *ast.BadExpr:
		goto Error // error was reported before

	case *ast.Ident:
		check.ident(x, e, nil, false)

	case *ast.Ellipsis:
		// ellipses are handled explicitly where they are legal
		// (array composite literals and parameter lists)
		check.error(e, _BadDotDotDotSyntax, "invalid use of '...'")
		goto Error

	case *ast.BasicLit:
		x.setConst(e.Kind, e.Value)
		if x.mode == invalid {
			// The parser already establishes syntactic correctness.
			// If we reach here it's because of number under-/overflow.
			// TODO(gri) setConst (and in turn the go/constant package)
			// should return an error describing the issue.
			check.errorf(e, _InvalidConstVal, "malformed constant: %s", e.Value)
			goto Error
		}

	case *ast.FuncLit:
		if sig, ok := check.typ(e.Type).(*Signature); ok {
			// Anonymous functions are considered part of the
			// init expression/func declaration which contains
			// them: use existing package-level declaration info.
			decl := check.decl // capture for use in closure below
			iota := check.iota // capture for use in closure below (#22345)
			// Don't type-check right away because the function may
			// be part of a type definition to which the function
			// body refers. Instead, type-check as soon as possible,
			// but before the enclosing scope contents changes (#22992).
			check.later(func() {
				check.funcBody(decl, "<function literal>", sig, e.Body, iota)
			})
			x.mode = value
			x.typ = sig
		} else {
			check.invalidAST(e, "invalid function literal %s", e)
			goto Error
		}

	case *ast.CompositeLit:
		var typ, base Type

		switch {
		case e.Type != nil:
			// composite literal type present - use it
			// [...]T array types may only appear with composite literals.
			// Check for them here so we don't have to handle ... in general.
			if atyp, _ := e.Type.(*ast.ArrayType); atyp != nil && atyp.Len != nil {
				if ellip, _ := atyp.Len.(*ast.Ellipsis); ellip != nil && ellip.Elt == nil {
					// We have an "open" [...]T array type.
					// Create a new ArrayType with unknown length (-1)
					// and finish setting it up after analyzing the literal.
					typ = &Array{len: -1, elem: check.varType(atyp.Elt)}
					base = typ
					break
				}
			}
			typ = check.typ(e.Type)
			base = typ

		case hint != nil:
			// no composite literal type present - use hint (element type of enclosing type)
			typ = hint
			base, _ = deref(under(typ)) // *T implies &T{}

		default:
			// TODO(gri) provide better error messages depending on context
			check.error(e, _UntypedLit, "missing type in composite literal")
			goto Error
		}

		switch utyp := optype(base).(type) {
		case *Struct:
			if len(e.Elts) == 0 {
				break
			}
			fields := utyp.fields
			if _, ok := e.Elts[0].(*ast.KeyValueExpr); ok {
				// all elements must have keys
				visited := make([]bool, len(fields))
				for _, e := range e.Elts {
					kv, _ := e.(*ast.KeyValueExpr)
					if kv == nil {
						check.error(e, _MixedStructLit, "mixture of field:value and value elements in struct literal")
						continue
					}
					key, _ := kv.Key.(*ast.Ident)
					// do all possible checks early (before exiting due to errors)
					// so we don't drop information on the floor
					check.expr(x, kv.Value)
					if key == nil {
						check.errorf(kv, _InvalidLitField, "invalid field name %s in struct literal", kv.Key)
						continue
					}
					i := fieldIndex(utyp.fields, check.pkg, key.Name)
					if i < 0 {
						check.errorf(kv, _MissingLitField, "unknown field %s in struct literal", key.Name)
						continue
					}
					fld := fields[i]
					check.recordUse(key, fld)
					etyp := fld.typ
					check.assignment(x, etyp, "struct literal")
					// 0 <= i < len(fields)
					if visited[i] {
						check.errorf(kv, _DuplicateLitField, "duplicate field name %s in struct literal", key.Name)
						continue
					}
					visited[i] = true
				}
			} else {
				// no element must have a key
				for i, e := range e.Elts {
					if kv, _ := e.(*ast.KeyValueExpr); kv != nil {
						check.error(kv, _MixedStructLit, "mixture of field:value and value elements in struct literal")
						continue
					}
					check.expr(x, e)
					if i >= len(fields) {
						check.error(x, _InvalidStructLit, "too many values in struct literal")
						break // cannot continue
					}
					// i < len(fields)
					fld := fields[i]
					if !fld.Exported() && fld.pkg != check.pkg {
						check.errorf(x,
							_UnexportedLitField,
							"implicit assignment to unexported field %s in %s literal", fld.name, typ)
						continue
					}
					etyp := fld.typ
					check.assignment(x, etyp, "struct literal")
				}
				if len(e.Elts) < len(fields) {
					check.error(inNode(e, e.Rbrace), _InvalidStructLit, "too few values in struct literal")
					// ok to continue
				}
			}

		case *Array:
			// Prevent crash if the array referred to is not yet set up. Was issue #18643.
			// This is a stop-gap solution. Should use Checker.objPath to report entire
			// path starting with earliest declaration in the source. TODO(gri) fix this.
			if utyp.elem == nil {
				check.error(e, _InvalidTypeCycle, "illegal cycle in type declaration")
				goto Error
			}
			n := check.indexedElts(e.Elts, utyp.elem, utyp.len)
			// If we have an array of unknown length (usually [...]T arrays, but also
			// arrays [n]T where n is invalid) set the length now that we know it and
			// record the type for the array (usually done by check.typ which is not
			// called for [...]T). We handle [...]T arrays and arrays with invalid
			// length the same here because it makes sense to "guess" the length for
			// the latter if we have a composite literal; e.g. for [n]int{1, 2, 3}
			// where n is invalid for some reason, it seems fair to assume it should
			// be 3 (see also Checked.arrayLength and issue #27346).
			if utyp.len < 0 {
				utyp.len = n
				// e.Type is missing if we have a composite literal element
				// that is itself a composite literal with omitted type. In
				// that case there is nothing to record (there is no type in
				// the source at that point).
				if e.Type != nil {
					check.recordTypeAndValue(e.Type, typexpr, utyp, nil)
				}
			}

		case *Slice:
			// Prevent crash if the slice referred to is not yet set up.
			// See analogous comment for *Array.
			if utyp.elem == nil {
				check.error(e, _InvalidTypeCycle, "illegal cycle in type declaration")
				goto Error
			}
			check.indexedElts(e.Elts, utyp.elem, -1)

		case *Map:
			// Prevent crash if the map referred to is not yet set up.
			// See analogous comment for *Array.
			if utyp.key == nil || utyp.elem == nil {
				check.error(e, _InvalidTypeCycle, "illegal cycle in type declaration")
				goto Error
			}
			visited := make(map[interface{}][]Type, len(e.Elts))
			for _, e := range e.Elts {
				kv, _ := e.(*ast.KeyValueExpr)
				if kv == nil {
					check.error(e, _MissingLitKey, "missing key in map literal")
					continue
				}
				check.exprWithHint(x, kv.Key, utyp.key)
				check.assignment(x, utyp.key, "map literal")
				if x.mode == invalid {
					continue
				}
				if x.mode == constant_ {
					duplicate := false
					// if the key is of interface type, the type is also significant when checking for duplicates
					xkey := keyVal(x.val)
					if asInterface(utyp.key) != nil {
						for _, vtyp := range visited[xkey] {
							if check.identical(vtyp, x.typ) {
								duplicate = true
								break
							}
						}
						visited[xkey] = append(visited[xkey], x.typ)
					} else {
						_, duplicate = visited[xkey]
						visited[xkey] = nil
					}
					if duplicate {
						check.errorf(x, _DuplicateLitKey, "duplicate key %s in map literal", x.val)
						continue
					}
				}
				check.exprWithHint(x, kv.Value, utyp.elem)
				check.assignment(x, utyp.elem, "map literal")
			}

		default:
			// when "using" all elements unpack KeyValueExpr
			// explicitly because check.use doesn't accept them
			for _, e := range e.Elts {
				if kv, _ := e.(*ast.KeyValueExpr); kv != nil {
					// Ideally, we should also "use" kv.Key but we can't know
					// if it's an externally defined struct key or not. Going
					// forward anyway can lead to other errors. Give up instead.
					e = kv.Value
				}
				check.use(e)
			}
			// if utyp is invalid, an error was reported before
			if utyp != Typ[Invalid] {
				check.errorf(e, _InvalidLit, "invalid composite literal type %s", typ)
				goto Error
			}
		}

		x.mode = value
		x.typ = typ

	case *ast.ParenExpr:
		kind := check.rawExpr(x, e.X, nil)
		x.expr = e
		return kind

	case *ast.SelectorExpr:
		check.selector(x, e)

	case *ast.IndexExpr:
<<<<<<< HEAD
		if check.useBrackets {
			check.exprOrType(x, e.X)
		} else {
			check.expr(x, e.X)
		}
=======
		check.exprOrType(x, e.X)
>>>>>>> 9456804e
		if x.mode == invalid {
			check.use(e.Index)
			goto Error
		}

<<<<<<< HEAD
		if check.useBrackets {
			if x.mode == typexpr {
				if isGeneric(x.typ) {
					// type instantiation
					x.mode = invalid
					x.typ = check.varType(e)
					if x.typ != Typ[Invalid] {
						x.mode = typexpr
					}
					return expression
				}
				check.errorf(x.pos(), "%s is not a generic type", x.typ)
				goto Error
			}

			if sig := asSignature(x.typ); sig != nil {
=======
		if x.mode == typexpr {
			// type instantiation
			x.mode = invalid
			x.typ = check.varType(e)
			if x.typ != Typ[Invalid] {
				x.mode = typexpr
			}
			return expression
		}

		if x.mode == value {
			if sig := asSignature(x.typ); sig != nil && len(sig.tparams) > 0 {
>>>>>>> 9456804e
				return check.call(x, nil, e)
			}
		}

		valid := false
		length := int64(-1) // valid if >= 0
		switch typ := optype(x.typ).(type) {
		case *Basic:
			if isString(typ) {
				valid = true
				if x.mode == constant_ {
					length = int64(len(constant.StringVal(x.val)))
				}
				// an indexed string always yields a byte value
				// (not a constant) even if the string and the
				// index are constant
				x.mode = value
				x.typ = universeByte // use 'byte' name
			}

		case *Array:
			valid = true
			length = typ.len
			if x.mode != variable {
				x.mode = value
			}
			x.typ = typ.elem

		case *Pointer:
			if typ := asArray(typ.base); typ != nil {
				valid = true
				length = typ.len
				x.mode = variable
				x.typ = typ.elem
			}

		case *Slice:
			valid = true
			x.mode = variable
			x.typ = typ.elem

		case *Map:
			var key operand
			check.expr(&key, e.Index)
			check.assignment(&key, typ.key, "map index")
			// ok to continue even if indexing failed - map element type is known
			x.mode = mapindex
			x.typ = typ.elem
			x.expr = e
			return expression

		case *Sum:
			// A sum type can be indexed if all of the sum's types
			// support indexing and have the same index and element
			// type. Special rules apply for maps in the sum type.
			var tkey, telem Type // key is for map types only
			nmaps := 0           // number of map types in sum type
			if typ.is(func(t Type) bool {
				var e Type
				switch t := under(t).(type) {
				case *Basic:
					if isString(t) {
						e = universeByte
					}
				case *Array:
					e = t.elem
				case *Pointer:
					if t := asArray(t.base); t != nil {
						e = t.elem
					}
				case *Slice:
					e = t.elem
				case *Map:
					// If there are multiple maps in the sum type,
					// they must have identical key types.
					// TODO(gri) We may be able to relax this rule
					// but it becomes complicated very quickly.
					if tkey != nil && !Identical(t.key, tkey) {
						return false
					}
					tkey = t.key
					e = t.elem
					nmaps++
				case *TypeParam:
<<<<<<< HEAD
					check.errorf(x.pos(), "type of %s contains a type parameter - cannot index (implementation restriction)", x)
=======
					check.errorf(x, 0, "type of %s contains a type parameter - cannot index (implementation restriction)", x)
>>>>>>> 9456804e
				case *instance:
					panic("unimplemented")
				}
				if e == nil || telem != nil && !Identical(e, telem) {
					return false
				}
				telem = e
				return true
			}) {
				// If there are maps, the index expression must be assignable
				// to the map key type (as for simple map index expressions).
				if nmaps > 0 {
					var key operand
					check.expr(&key, e.Index)
					check.assignment(&key, tkey, "map index")
					// ok to continue even if indexing failed - map element type is known

					// If there are only maps, we are done.
					if nmaps == len(typ.types) {
						x.mode = mapindex
						x.typ = telem
						x.expr = e
						return expression
					}

					// Otherwise we have mix of maps and other types. For
					// now we require that the map key be an integer type.
					// TODO(gri) This is probably not good enough.
					valid = isInteger(tkey)
					// avoid 2nd indexing error if indexing failed above
					if !valid && key.mode == invalid {
						goto Error
					}
					x.mode = value // map index expressions are not addressable
				} else {
					// no maps
					valid = true
					x.mode = variable
				}
				x.typ = telem
			}
		}

		if !valid {
			check.invalidOp(x, _NonIndexableOperand, "cannot index %s", x)
			goto Error
		}

		if e.Index == nil {
			check.invalidAST(e, "missing index for %s", x)
			goto Error
		}

		// In pathological (invalid) cases (e.g.: type T1 [][[]T1{}[0][0]]T0)
		// the element type may be accessed before it's set. Make sure we have
		// a valid type.
		if x.typ == nil {
			x.typ = Typ[Invalid]
		}

		check.index(e.Index, length)
		// ok to continue

	case *ast.SliceExpr:
		check.expr(x, e.X)
		if x.mode == invalid {
			check.use(e.Low, e.High, e.Max)
			goto Error
		}

		valid := false
		length := int64(-1) // valid if >= 0
		switch typ := optype(x.typ).(type) {
		case *Basic:
			if isString(typ) {
				if e.Slice3 {
					check.invalidOp(x, _InvalidSliceExpr, "3-index slice of string")
					goto Error
				}
				valid = true
				if x.mode == constant_ {
					length = int64(len(constant.StringVal(x.val)))
				}
				// spec: "For untyped string operands the result
				// is a non-constant value of type string."
				if typ.kind == UntypedString {
					x.typ = Typ[String]
				}
			}

		case *Array:
			valid = true
			length = typ.len
			if x.mode != variable {
				check.invalidOp(x, _NonSliceableOperand, "cannot slice %s (value not addressable)", x)
				goto Error
			}
			x.typ = &Slice{elem: typ.elem}

		case *Pointer:
			if typ := asArray(typ.base); typ != nil {
				valid = true
				length = typ.len
				x.typ = &Slice{elem: typ.elem}
			}

		case *Slice:
			valid = true
			// x.typ doesn't change

		case *Sum, *TypeParam:
<<<<<<< HEAD
			check.errorf(x.pos(), "generic slice expressions not yet implemented")
=======
			check.errorf(x, 0, "generic slice expressions not yet implemented")
>>>>>>> 9456804e
			goto Error
		}

		if !valid {
			check.invalidOp(x, _NonSliceableOperand, "cannot slice %s", x)
			goto Error
		}

		x.mode = value

		// spec: "Only the first index may be omitted; it defaults to 0."
		if e.Slice3 && (e.High == nil || e.Max == nil) {
			check.invalidAST(inNode(e, e.Rbrack), "2nd and 3rd index required in 3-index slice")
			goto Error
		}

		// check indices
		var ind [3]int64
		for i, expr := range []ast.Expr{e.Low, e.High, e.Max} {
			x := int64(-1)
			switch {
			case expr != nil:
				// The "capacity" is only known statically for strings, arrays,
				// and pointers to arrays, and it is the same as the length for
				// those types.
				max := int64(-1)
				if length >= 0 {
					max = length + 1
				}
				if _, v := check.index(expr, max); v >= 0 {
					x = v
				}
			case i == 0:
				// default is 0 for the first index
				x = 0
			case length >= 0:
				// default is length (== capacity) otherwise
				x = length
			}
			ind[i] = x
		}

		// constant indices must be in range
		// (check.index already checks that existing indices >= 0)
	L:
		for i, x := range ind[:len(ind)-1] {
			if x > 0 {
				for _, y := range ind[i+1:] {
					if y >= 0 && x > y {
						check.errorf(inNode(e, e.Rbrack), _SwappedSliceIndices, "swapped slice indices: %d > %d", x, y)
						break L // only report one error, ok to continue
					}
				}
			}
		}

	case *ast.TypeAssertExpr:
		check.expr(x, e.X)
		if x.mode == invalid {
			goto Error
		}
		xtyp, _ := under(x.typ).(*Interface)
		if xtyp == nil {
<<<<<<< HEAD
			check.errorf(x.pos(), "%s is not an interface type", x)
			goto Error
		}
		check.ordinaryType(x.pos(), xtyp)
=======
			check.invalidOp(x, _InvalidAssert, "%s is not an interface", x)
			goto Error
		}
		check.ordinaryType(x, xtyp)
>>>>>>> 9456804e
		// x.(type) expressions are handled explicitly in type switches
		if e.Type == nil {
			// Don't use invalidAST because this can occur in the AST produced by
			// go/parser.
			check.error(e, _BadTypeKeyword, "use of .(type) outside type switch")
			goto Error
		}
		T := check.varType(e.Type)
		if T == Typ[Invalid] {
			goto Error
		}
<<<<<<< HEAD
		check.typeAssertion(x.pos(), x, xtyp, T, false)
=======
		check.typeAssertion(x, x, xtyp, T)
>>>>>>> 9456804e
		x.mode = commaok
		x.typ = T

	case *ast.CallExpr:
		return check.call(x, e, e)

	case *ast.StarExpr:
		check.exprOrType(x, e.X)
		switch x.mode {
		case invalid:
			goto Error
		case typexpr:
			x.typ = &Pointer{base: x.typ}
		default:
			if typ := asPointer(x.typ); typ != nil {
				x.mode = variable
				x.typ = typ.base
			} else {
				check.invalidOp(x, _InvalidIndirection, "cannot indirect %s", x)
				goto Error
			}
		}

	case *ast.UnaryExpr:
		check.expr(x, e.X)
		if x.mode == invalid {
			goto Error
		}
		check.unary(x, e, e.Op)
		if x.mode == invalid {
			goto Error
		}
		if e.Op == token.ARROW {
			x.expr = e
			return statement // receive operations may appear in statement context
		}

	case *ast.BinaryExpr:
		check.binary(x, e, e.X, e.Y, e.Op, e.OpPos)
		if x.mode == invalid {
			goto Error
		}

	case *ast.KeyValueExpr:
		// key:value expressions are handled in composite literals
		check.invalidAST(e, "no key:value expected")
		goto Error

	case *ast.ArrayType, *ast.StructType, *ast.FuncType,
		*ast.InterfaceType, *ast.MapType, *ast.ChanType:
		x.mode = typexpr
		x.typ = check.typ(e)
		// Note: rawExpr (caller of exprInternal) will call check.recordTypeAndValue
		// even though check.typ has already called it. This is fine as both
		// times the same expression and type are recorded. It is also not a
		// performance issue because we only reach here for composite literal
		// types, which are comparatively rare.

	default:
		panic(fmt.Sprintf("%s: unknown expression type %T", check.fset.Position(e.Pos()), e))
	}

	// everything went well
	x.expr = e
	return expression

Error:
	x.mode = invalid
	x.expr = e
	return statement // avoid follow-up errors
}

func keyVal(x constant.Value) interface{} {
	switch x.Kind() {
	case constant.Bool:
		return constant.BoolVal(x)
	case constant.String:
		return constant.StringVal(x)
	case constant.Int:
		if v, ok := constant.Int64Val(x); ok {
			return v
		}
		if v, ok := constant.Uint64Val(x); ok {
			return v
		}
	case constant.Float:
		v, _ := constant.Float64Val(x)
		return v
	case constant.Complex:
		r, _ := constant.Float64Val(constant.Real(x))
		i, _ := constant.Float64Val(constant.Imag(x))
		return complex(r, i)
	}
	return x
}

// typeAssertion checks that x.(T) is legal; xtyp must be the type of x.
<<<<<<< HEAD
func (check *Checker) typeAssertion(pos token.Pos, x *operand, xtyp *Interface, T Type, strict bool) {
	method, wrongType := check.assertableTo(xtyp, T, strict)
=======
func (check *Checker) typeAssertion(at positioner, x *operand, xtyp *Interface, T Type) {
	method, wrongType := check.assertableTo(xtyp, T)
>>>>>>> 9456804e
	if method == nil {
		return
	}
	var msg string
	if wrongType != nil {
		if check.identical(method.typ, wrongType.typ) {
			msg = fmt.Sprintf("missing method %s (%s has pointer receiver)", method.name, method.name)
		} else {
			msg = fmt.Sprintf("wrong type for method %s (have %s, want %s)", method.name, wrongType.typ, method.typ)
		}
	} else {
		msg = "missing method " + method.name
	}
<<<<<<< HEAD
	check.errorf(pos, "%s cannot have dynamic type %s (%s)", x, T, msg)
=======
	check.errorf(at, _ImpossibleAssert, "%s cannot have dynamic type %s (%s)", x, T, msg)
>>>>>>> 9456804e
}

// expr typechecks expression e and initializes x with the expression value.
// The result must be a single value.
// If an error occurred, x.mode is set to invalid.
//
func (check *Checker) expr(x *operand, e ast.Expr) {
	check.rawExpr(x, e, nil)
	check.exclude(x, 1<<novalue|1<<builtin|1<<typexpr)
	check.singleValue(x)
}

// multiExpr is like expr but the result may also be a multi-value.
func (check *Checker) multiExpr(x *operand, e ast.Expr) {
	check.rawExpr(x, e, nil)
	check.exclude(x, 1<<novalue|1<<builtin|1<<typexpr)
}

// multiExprOrType is like multiExpr but the result may also be a type.
func (check *Checker) multiExprOrType(x *operand, e ast.Expr) {
	check.rawExpr(x, e, nil)
	check.exclude(x, 1<<novalue|1<<builtin)
}

// exprWithHint typechecks expression e and initializes x with the expression value;
// hint is the type of a composite literal element.
// If an error occurred, x.mode is set to invalid.
//
func (check *Checker) exprWithHint(x *operand, e ast.Expr, hint Type) {
	assert(hint != nil)
	check.rawExpr(x, e, hint)
	check.exclude(x, 1<<novalue|1<<builtin|1<<typexpr)
	check.singleValue(x)
}

// exprOrType typechecks expression or type e and initializes x with the expression value or type.
// If an error occurred, x.mode is set to invalid.
//
func (check *Checker) exprOrType(x *operand, e ast.Expr) {
	check.rawExpr(x, e, nil)
	check.exclude(x, 1<<novalue)
	check.singleValue(x)
}

// exclude reports an error if x.mode is in modeset and sets x.mode to invalid.
// The modeset may contain any of 1<<novalue, 1<<builtin, 1<<typexpr.
func (check *Checker) exclude(x *operand, modeset uint) {
	if modeset&(1<<x.mode) != 0 {
		var msg string
<<<<<<< HEAD
=======
		var code errorCode
>>>>>>> 9456804e
		switch x.mode {
		case novalue:
			if modeset&(1<<typexpr) != 0 {
				msg = "%s used as value"
			} else {
				msg = "%s used as value or type"
			}
<<<<<<< HEAD
		case builtin:
			msg = "%s must be called"
		case typexpr:
			msg = "%s is not an expression"
		default:
			unreachable()
		}
		check.errorf(x.pos(), msg, x)
=======
			code = _TooManyValues
		case builtin:
			msg = "%s must be called"
			code = _UncalledBuiltin
		case typexpr:
			msg = "%s is not an expression"
			code = _NotAnExpr
		default:
			unreachable()
		}
		check.errorf(x, code, msg, x)
>>>>>>> 9456804e
		x.mode = invalid
	}
}

// singleValue reports an error if x describes a tuple and sets x.mode to invalid.
func (check *Checker) singleValue(x *operand) {
	if x.mode == value {
		// tuple types are never named - no need for underlying type below
		if t, ok := x.typ.(*Tuple); ok {
			assert(t.Len() != 1)
<<<<<<< HEAD
			check.errorf(x.pos(), "%d-valued %s where single value is expected", t.Len(), x)
=======
			check.errorf(x, _TooManyValues, "%d-valued %s where single value is expected", t.Len(), x)
>>>>>>> 9456804e
			x.mode = invalid
		}
	}
}<|MERGE_RESOLUTION|>--- conflicted
+++ resolved
@@ -102,11 +102,7 @@
 	case token.ARROW:
 		typ := asChan(x.typ)
 		if typ == nil {
-<<<<<<< HEAD
-			check.invalidOp(x.pos(), "cannot receive from non-channel %s", x)
-=======
 			check.invalidOp(x, _InvalidReceive, "cannot receive from non-channel %s", x)
->>>>>>> 9456804e
 			x.mode = invalid
 			return
 		}
@@ -517,15 +513,10 @@
 
 // convertUntyped attempts to set the type of an untyped value to the target type.
 func (check *Checker) convertUntyped(x *operand, target Type) {
-<<<<<<< HEAD
-	target = expand(target)
-	if x.mode == invalid || isTyped(x.typ) || target == Typ[Invalid] {
-=======
 	newType, val, code := check.implicitTypeAndValue(x, target)
 	if code != 0 {
 		check.invalidConversion(code, x, target.Underlying())
 		x.mode = invalid
->>>>>>> 9456804e
 		return
 	}
 	if val != nil {
@@ -561,50 +552,6 @@
 		return x.typ, nil, 0
 	}
 
-<<<<<<< HEAD
-	// In case of a type parameter, conversion must succeed against
-	// all types enumerated by the type parameter bound.
-	// TODO(gri) We should not need this because we have the code
-	// for Sum types in convertUntypedInternal. But at least one
-	// test fails. Investigate.
-	if t := asTypeParam(target); t != nil {
-		types := t.Bound().allTypes
-		if types == nil {
-			goto Error
-		}
-
-		for _, t := range unpack(types) {
-			check.convertUntypedInternal(x, t)
-			if x.mode == invalid {
-				goto Error
-			}
-		}
-
-		// keep nil untyped (was bug #39755)
-		if x.isNil() {
-			target = Typ[UntypedNil]
-		}
-		x.typ = target
-		check.updateExprType(x.expr, target, true) // UntypedNils are final
-		return
-	}
-
-	check.convertUntypedInternal(x, target)
-	return
-
-Error:
-	// TODO(gri) better error message (explain cause)
-	check.errorf(x.pos(), "cannot convert %s to %s", x, target)
-	x.mode = invalid
-}
-
-// convertUntypedInternal should only be called by convertUntyped.
-func (check *Checker) convertUntypedInternal(x *operand, target Type) {
-	assert(isTyped(target))
-
-	// typed target
-=======
->>>>>>> 9456804e
 	switch t := optype(target).(type) {
 	case *Basic:
 		if x.mode == constant_ {
@@ -655,34 +602,18 @@
 		if x.isNil() {
 			return Typ[UntypedNil], nil, 0
 		}
-	case *Sum:
-		t.is(func(t Type) bool {
-			check.convertUntypedInternal(x, t)
-			return x.mode != invalid
-		})
 	case *Interface:
 		// Values must have concrete dynamic types. If the value is nil,
 		// keep it untyped (this is important for tools such as go vet which
 		// need the dynamic type for argument checking of say, print
 		// functions)
 		if x.isNil() {
-<<<<<<< HEAD
-			target = Typ[UntypedNil]
-		} else {
-			// cannot assign untyped values to non-empty interfaces
-			check.completeInterface(token.NoPos, t)
-			if !t.Empty() {
-				goto Error
-			}
-			target = Default(x.typ)
-=======
 			return Typ[UntypedNil], nil, 0
 		}
 		// cannot assign untyped values to non-empty interfaces
 		check.completeInterface(token.NoPos, t)
 		if !t.Empty() {
 			return nil, nil, _InvalidUntypedConversion
->>>>>>> 9456804e
 		}
 		return Default(x.typ), nil, 0
 	case *Pointer, *Signature, *Slice, *Map, *Chan:
@@ -875,7 +806,6 @@
 }
 
 var binaryOpPredicates opPredicates
-<<<<<<< HEAD
 
 func init() {
 	// Setting binaryOpPredicates in init avoids declaration cycles.
@@ -891,23 +821,6 @@
 		token.XOR:     isInteger,
 		token.AND_NOT: isInteger,
 
-=======
-
-func init() {
-	// Setting binaryOpPredicates in init avoids declaration cycles.
-	binaryOpPredicates = opPredicates{
-		token.ADD: isNumericOrString,
-		token.SUB: isNumeric,
-		token.MUL: isNumeric,
-		token.QUO: isNumeric,
-		token.REM: isInteger,
-
-		token.AND:     isInteger,
-		token.OR:      isInteger,
-		token.XOR:     isInteger,
-		token.AND_NOT: isInteger,
-
->>>>>>> 9456804e
 		token.LAND: isBoolean,
 		token.LOR:  isBoolean,
 	}
@@ -1129,11 +1042,7 @@
 // If hint != nil, it is the type of a composite literal element.
 //
 func (check *Checker) rawExpr(x *operand, e ast.Expr, hint Type) exprKind {
-<<<<<<< HEAD
-	if check.conf.Trace {
-=======
 	if trace {
->>>>>>> 9456804e
 		check.trace(e.Pos(), "expr %s", e)
 		check.indent++
 		defer func() {
@@ -1438,38 +1347,12 @@
 		check.selector(x, e)
 
 	case *ast.IndexExpr:
-<<<<<<< HEAD
-		if check.useBrackets {
-			check.exprOrType(x, e.X)
-		} else {
-			check.expr(x, e.X)
-		}
-=======
 		check.exprOrType(x, e.X)
->>>>>>> 9456804e
 		if x.mode == invalid {
 			check.use(e.Index)
 			goto Error
 		}
 
-<<<<<<< HEAD
-		if check.useBrackets {
-			if x.mode == typexpr {
-				if isGeneric(x.typ) {
-					// type instantiation
-					x.mode = invalid
-					x.typ = check.varType(e)
-					if x.typ != Typ[Invalid] {
-						x.mode = typexpr
-					}
-					return expression
-				}
-				check.errorf(x.pos(), "%s is not a generic type", x.typ)
-				goto Error
-			}
-
-			if sig := asSignature(x.typ); sig != nil {
-=======
 		if x.mode == typexpr {
 			// type instantiation
 			x.mode = invalid
@@ -1482,7 +1365,6 @@
 
 		if x.mode == value {
 			if sig := asSignature(x.typ); sig != nil && len(sig.tparams) > 0 {
->>>>>>> 9456804e
 				return check.call(x, nil, e)
 			}
 		}
@@ -1567,11 +1449,7 @@
 					e = t.elem
 					nmaps++
 				case *TypeParam:
-<<<<<<< HEAD
-					check.errorf(x.pos(), "type of %s contains a type parameter - cannot index (implementation restriction)", x)
-=======
 					check.errorf(x, 0, "type of %s contains a type parameter - cannot index (implementation restriction)", x)
->>>>>>> 9456804e
 				case *instance:
 					panic("unimplemented")
 				}
@@ -1683,11 +1561,7 @@
 			// x.typ doesn't change
 
 		case *Sum, *TypeParam:
-<<<<<<< HEAD
-			check.errorf(x.pos(), "generic slice expressions not yet implemented")
-=======
 			check.errorf(x, 0, "generic slice expressions not yet implemented")
->>>>>>> 9456804e
 			goto Error
 		}
 
@@ -1751,17 +1625,10 @@
 		}
 		xtyp, _ := under(x.typ).(*Interface)
 		if xtyp == nil {
-<<<<<<< HEAD
-			check.errorf(x.pos(), "%s is not an interface type", x)
-			goto Error
-		}
-		check.ordinaryType(x.pos(), xtyp)
-=======
 			check.invalidOp(x, _InvalidAssert, "%s is not an interface", x)
 			goto Error
 		}
 		check.ordinaryType(x, xtyp)
->>>>>>> 9456804e
 		// x.(type) expressions are handled explicitly in type switches
 		if e.Type == nil {
 			// Don't use invalidAST because this can occur in the AST produced by
@@ -1773,11 +1640,7 @@
 		if T == Typ[Invalid] {
 			goto Error
 		}
-<<<<<<< HEAD
-		check.typeAssertion(x.pos(), x, xtyp, T, false)
-=======
 		check.typeAssertion(x, x, xtyp, T)
->>>>>>> 9456804e
 		x.mode = commaok
 		x.typ = T
 
@@ -1875,13 +1738,8 @@
 }
 
 // typeAssertion checks that x.(T) is legal; xtyp must be the type of x.
-<<<<<<< HEAD
-func (check *Checker) typeAssertion(pos token.Pos, x *operand, xtyp *Interface, T Type, strict bool) {
-	method, wrongType := check.assertableTo(xtyp, T, strict)
-=======
 func (check *Checker) typeAssertion(at positioner, x *operand, xtyp *Interface, T Type) {
 	method, wrongType := check.assertableTo(xtyp, T)
->>>>>>> 9456804e
 	if method == nil {
 		return
 	}
@@ -1895,11 +1753,7 @@
 	} else {
 		msg = "missing method " + method.name
 	}
-<<<<<<< HEAD
-	check.errorf(pos, "%s cannot have dynamic type %s (%s)", x, T, msg)
-=======
 	check.errorf(at, _ImpossibleAssert, "%s cannot have dynamic type %s (%s)", x, T, msg)
->>>>>>> 9456804e
 }
 
 // expr typechecks expression e and initializes x with the expression value.
@@ -1949,10 +1803,7 @@
 func (check *Checker) exclude(x *operand, modeset uint) {
 	if modeset&(1<<x.mode) != 0 {
 		var msg string
-<<<<<<< HEAD
-=======
 		var code errorCode
->>>>>>> 9456804e
 		switch x.mode {
 		case novalue:
 			if modeset&(1<<typexpr) != 0 {
@@ -1960,16 +1811,6 @@
 			} else {
 				msg = "%s used as value or type"
 			}
-<<<<<<< HEAD
-		case builtin:
-			msg = "%s must be called"
-		case typexpr:
-			msg = "%s is not an expression"
-		default:
-			unreachable()
-		}
-		check.errorf(x.pos(), msg, x)
-=======
 			code = _TooManyValues
 		case builtin:
 			msg = "%s must be called"
@@ -1981,7 +1822,6 @@
 			unreachable()
 		}
 		check.errorf(x, code, msg, x)
->>>>>>> 9456804e
 		x.mode = invalid
 	}
 }
@@ -1992,11 +1832,7 @@
 		// tuple types are never named - no need for underlying type below
 		if t, ok := x.typ.(*Tuple); ok {
 			assert(t.Len() != 1)
-<<<<<<< HEAD
-			check.errorf(x.pos(), "%d-valued %s where single value is expected", t.Len(), x)
-=======
 			check.errorf(x, _TooManyValues, "%d-valued %s where single value is expected", t.Len(), x)
->>>>>>> 9456804e
 			x.mode = invalid
 		}
 	}
