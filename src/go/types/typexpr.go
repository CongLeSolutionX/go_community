// Copyright 2013 The Go Authors. All rights reserved.
// Use of this source code is governed by a BSD-style
// license that can be found in the LICENSE file.

// This file implements type-checking of identifiers and type expressions.

package types

import (
	"fmt"
	"go/ast"
	"go/constant"
	"go/token"
	"sort"
	"strconv"
	"strings"
)

// ident type-checks identifier e and initializes x with the value or type of e.
// If an error occurred, x.mode is set to invalid.
// For the meaning of def, see Checker.definedType, below.
// If wantType is set, the identifier e is expected to denote a type.
//
func (check *Checker) ident(x *operand, e *ast.Ident, def *Named, wantType bool) {
	x.mode = invalid
	x.expr = e

	// Note that we cannot use check.lookup here because the returned scope
	// may be different from obj.Parent(). See also Scope.LookupParent doc.
	scope, obj := check.scope.LookupParent(e.Name, check.pos)
	if obj == nil {
		if e.Name == "_" {
			check.errorf(e, _InvalidBlank, "cannot use _ as value or type")
		} else {
			check.errorf(e, _UndeclaredName, "undeclared name: %s", e.Name)
		}
		return
	}
	check.recordUse(e, obj)

	// Type-check the object.
	// Only call Checker.objDecl if the object doesn't have a type yet
	// (in which case we must actually determine it) or the object is a
	// TypeName and we also want a type (in which case we might detect
	// a cycle which needs to be reported). Otherwise we can skip the
	// call and avoid a possible cycle error in favor of the more
	// informative "not a type/value" error that this function's caller
	// will issue (see issue #25790).
	typ := obj.Type()
	if _, gotType := obj.(*TypeName); typ == nil || gotType && wantType {
		check.objDecl(obj, def)
		typ = obj.Type() // type must have been assigned by Checker.objDecl
	}
	assert(typ != nil)

	// The object may be dot-imported: If so, remove its package from
	// the map of unused dot imports for the respective file scope.
	// (This code is only needed for dot-imports. Without them,
	// we only have to mark variables, see *Var case below).
	if pkg := obj.Pkg(); pkg != check.pkg && pkg != nil {
		delete(check.unusedDotImports[scope], pkg)
	}

	switch obj := obj.(type) {
	case *PkgName:
		check.errorf(e, _InvalidPkgUse, "use of package %s not in selector", obj.name)
		return

	case *Const:
		check.addDeclDep(obj)
		if typ == Typ[Invalid] {
			return
		}
		if obj == universeIota {
			if check.iota == nil {
				check.errorf(e, _InvalidIota, "cannot use iota outside constant declaration")
				return
			}
			x.val = check.iota
		} else {
			x.val = obj.val
		}
		assert(x.val != nil)
		x.mode = constant_

	case *TypeName:
		x.mode = typexpr

	case *Var:
		// It's ok to mark non-local variables, but ignore variables
		// from other packages to avoid potential race conditions with
		// dot-imported variables.
		if obj.pkg == check.pkg {
			obj.used = true
		}
		check.addDeclDep(obj)
		if typ == Typ[Invalid] {
			return
		}
		x.mode = variable

	case *Func:
		check.addDeclDep(obj)
		x.mode = value

	case *Builtin:
		x.id = obj.id
		x.mode = builtin

	case *Nil:
		x.mode = value

	default:
		unreachable()
	}

	x.typ = typ
}

// typ type-checks the type expression e and returns its type, or Typ[Invalid].
// The type must not be an (uninstantiated) generic type.
func (check *Checker) typ(e ast.Expr) Type {
	return check.definedType(e, nil)
}

// varType type-checks the type expression e and returns its type, or Typ[Invalid].
// The type must not be an (uninstantiated) generic type and it must be ordinary
// (see ordinaryType).
func (check *Checker) varType(e ast.Expr) Type {
	typ := check.definedType(e, nil)
<<<<<<< HEAD
	check.ordinaryType(e.Pos(), typ)
=======
	check.ordinaryType(e, typ)
>>>>>>> 9456804e
	return typ
}

// ordinaryType reports an error if typ is an interface type containing
// type lists or is (or embeds) the predeclared type comparable.
<<<<<<< HEAD
func (check *Checker) ordinaryType(pos token.Pos, typ Type) {
=======
func (check *Checker) ordinaryType(pos positioner, typ Type) {
>>>>>>> 9456804e
	// We don't want to call under() (via asInterface) or complete interfaces
	// while we are in the middle of type-checking parameter declarations that
	// might belong to interface methods. Delay this check to the end of
	// type-checking.
	check.atEnd(func() {
		if t := asInterface(typ); t != nil {
<<<<<<< HEAD
			check.completeInterface(pos, t) // TODO(gri) is this the correct position?
			if t.allTypes != nil {
				check.softErrorf(pos, "interface contains type constraints (%s)", t.allTypes)
				return
			}
			if t.IsComparable() {
				check.softErrorf(pos, "interface is (or embeds) comparable")
=======
			check.completeInterface(pos.Pos(), t) // TODO(gri) is this the correct position?
			if t.allTypes != nil {
				check.softErrorf(pos, _Todo, "interface contains type constraints (%s)", t.allTypes)
				return
			}
			if t.IsComparable() {
				check.softErrorf(pos, _Todo, "interface is (or embeds) comparable")
>>>>>>> 9456804e
			}
		}
	})
}

// anyType type-checks the type expression e and returns its type, or Typ[Invalid].
// The type may be generic or instantiated.
func (check *Checker) anyType(e ast.Expr) Type {
	typ := check.typInternal(e, nil)
	assert(isTyped(typ))
	check.recordTypeAndValue(e, typexpr, typ, nil)
	return typ
}

// definedType is like typ but also accepts a type name def.
// If def != nil, e is the type specification for the defined type def, declared
// in a type declaration, and def.underlying will be set to the type of e before
// any components of e are type-checked.
//
func (check *Checker) definedType(e ast.Expr, def *Named) Type {
	typ := check.typInternal(e, def)
	assert(isTyped(typ))
	if isGeneric(typ) {
<<<<<<< HEAD
		check.errorf(e.Pos(), "cannot use generic type %s without instantiation", typ)
=======
		check.errorf(e, _Todo, "cannot use generic type %s without instantiation", typ)
>>>>>>> 9456804e
		typ = Typ[Invalid]
	}
	check.recordTypeAndValue(e, typexpr, typ, nil)
	return typ
}

// genericType is like typ but the type must be an (uninstantiated) generic type.
func (check *Checker) genericType(e ast.Expr, reportErr bool) Type {
	typ := check.typInternal(e, nil)
	assert(isTyped(typ))
	if typ != Typ[Invalid] && !isGeneric(typ) {
		if reportErr {
<<<<<<< HEAD
			check.errorf(e.Pos(), "%s is not a generic type", typ)
=======
			check.errorf(e, _Todo, "%s is not a generic type", typ)
>>>>>>> 9456804e
		}
		typ = Typ[Invalid]
	}
	// TODO(gri) what is the correct call below?
	check.recordTypeAndValue(e, typexpr, typ, nil)
	return typ
}

// isubst returns an x with identifiers substituted per the substitution map smap.
// isubst only handles the case of (valid) method receiver type expressions correctly.
func isubst(x ast.Expr, smap map[*ast.Ident]*ast.Ident) ast.Expr {
	switch n := x.(type) {
	case *ast.Ident:
		if alt := smap[n]; alt != nil {
			return alt
		}
	case *ast.StarExpr:
		X := isubst(n.X, smap)
		if X != n.X {
			new := *n
			new.X = X
			return &new
		}
	case *ast.CallExpr:
		var args []ast.Expr
		for i, arg := range n.Args {
<<<<<<< HEAD
			Arg := isubst(arg, smap)
			if Arg != arg {
=======
			new := isubst(arg, smap)
			if new != arg {
>>>>>>> 9456804e
				if args == nil {
					args = make([]ast.Expr, len(n.Args))
					copy(args, n.Args)
				}
<<<<<<< HEAD
				args[i] = Arg
=======
				args[i] = new
>>>>>>> 9456804e
			}
		}
		if args != nil {
			new := *n
			new.Args = args
			return &new
		}
	case *ast.ParenExpr:
		return isubst(n.X, smap) // no need to keep parentheses
	default:
		// Other receiver type expressions are invalid.
		// It's fine to ignore those here as they will
		// be checked elsewhere.
	}
	return x
}

// funcType type-checks a function or method type.
func (check *Checker) funcType(sig *Signature, recvPar *ast.FieldList, ftyp *ast.FuncType) {
	check.openScope(ftyp, "function")
	check.scope.isFunc = true
	check.recordScope(ftyp, check.scope)
	sig.scope = check.scope
	defer check.closeScope()

	var recvTyp ast.Expr // rewritten receiver type; valid if != nil
	if recvPar != nil && len(recvPar.List) > 0 {
		// collect generic receiver type parameters, if any
		// - a receiver type parameter is like any other type parameter, except that it is declared implicitly
		// - the receiver specification acts as local declaration for its type parameters, which may be blank
		_, rname, rparams := check.unpackRecv(recvPar.List[0].Type, true)
		if len(rparams) > 0 {
			// Blank identifiers don't get declared and regular type-checking of the instantiated
			// parameterized receiver type expression fails in Checker.collectParams of receiver.
			// Identify blank type parameters and substitute each with a unique new identifier named
			// "n_" (where n is the parameter index) and which cannot conflict with any user-defined
			// name.
			var smap map[*ast.Ident]*ast.Ident // substitution map from "_" to "n_" identifiers
			for i, p := range rparams {
				if p.Name == "_" {
					new := *p
					new.Name = fmt.Sprintf("%d_", i)
					rparams[i] = &new // use n_ identifier instead of _ so it can be looked up
					if smap == nil {
						smap = make(map[*ast.Ident]*ast.Ident)
					}
					smap[p] = &new
				}
			}
			if smap != nil {
				// blank identifiers were found => use rewritten receiver type
				recvTyp = isubst(recvPar.List[0].Type, smap)
			}
			sig.rparams = check.declareTypeParams(nil, rparams)
			// determine receiver type to get its type parameters
			// and the respective type parameter bounds
			var recvTParams []*TypeName
			if rname != nil {
				// recv should be a Named type (otherwise an error is reported elsewhere)
				// Also: Don't report an error via genericType since it will be reported
				//       again when we type-check the signature.
				// TODO(gri) maybe the receiver should be marked as invalid instead?
				if recv := asNamed(check.genericType(rname, false)); recv != nil {
					recvTParams = recv.tparams
				}
			}
			// provide type parameter bounds
			// - only do this if we have the right number (otherwise an error is reported elsewhere)
			if len(sig.rparams) == len(recvTParams) {
				// We have a list of *TypeNames but we need a list of Types.
<<<<<<< HEAD
				// While creating this list, also update type parameter pointer designation
				// for each (*TypeParam) list entry, by copying the information from the
				// receiver base type's type parameters.
				list := make([]Type, len(sig.rparams))
				for i, t := range sig.rparams {
					t.typ.(*TypeParam).ptr = recvTParams[i].typ.(*TypeParam).ptr
					list[i] = t.typ
				}
=======
				list := make([]Type, len(sig.rparams))
				for i, t := range sig.rparams {
					list[i] = t.typ
				}
				smap := makeSubstMap(recvTParams, list)
>>>>>>> 9456804e
				for i, tname := range sig.rparams {
					bound := recvTParams[i].typ.(*TypeParam).bound
					// bound is (possibly) parameterized in the context of the
					// receiver type declaration. Substitute parameters for the
					// current context.
					// TODO(gri) should we assume now that bounds always exist?
					//           (no bound == empty interface)
					if bound != nil {
<<<<<<< HEAD
						bound = check.subst(tname.pos, bound, makeSubstMap(recvTParams, list))
=======
						bound = check.subst(tname.pos, bound, smap)
>>>>>>> 9456804e
						tname.typ.(*TypeParam).bound = bound
					}
				}
			}
		}
	}
<<<<<<< HEAD

	if ftyp.TParams != nil {
		sig.tparams = check.collectTypeParams(ftyp.TParams)
		// Always type-check method type parameters but complain if they are not enabled.
		// (A separate check is needed when type-checking interface method signatures because
		// they don't have a receiver specification.)
		if recvPar != nil && !check.conf.AcceptMethodTypeParams {
			check.errorf(ftyp.TParams.Pos(), "methods cannot have type parameters")
		}
	}

=======

	if ftyp.TParams != nil {
		sig.tparams = check.collectTypeParams(ftyp.TParams)
		// Always type-check method type parameters but complain that they are not allowed.
		// (A separate check is needed when type-checking interface method signatures because
		// they don't have a receiver specification.)
		if recvPar != nil {
			check.errorf(ftyp.TParams, _Todo, "methods cannot have type parameters")
		}
	}

>>>>>>> 9456804e
	// Value (non-type) parameters' scope starts in the function body. Use a temporary scope for their
	// declarations and then squash that scope into the parent scope (and report any redeclarations at
	// that time).
	scope := NewScope(check.scope, token.NoPos, token.NoPos, "function body (temp. scope)")
	recvList, _ := check.collectParams(scope, recvPar, recvTyp, false) // use rewritten receiver type, if any
	params, variadic := check.collectParams(scope, ftyp.Params, nil, true)
	results, _ := check.collectParams(scope, ftyp.Results, nil, false)
	scope.Squash(func(obj, alt Object) {
<<<<<<< HEAD
		check.errorf(obj.Pos(), "%s redeclared in this block", obj.Name())
=======
		check.errorf(obj, _DuplicateDecl, "%s redeclared in this block", obj.Name())
>>>>>>> 9456804e
		check.reportAltDecl(alt)
	})

	if recvPar != nil {
		// recv parameter list present (may be empty)
		// spec: "The receiver is specified via an extra parameter section preceding the
		// method name. That parameter section must declare a single parameter, the receiver."
		var recv *Var
		switch len(recvList) {
		case 0:
			// error reported by resolver
			recv = NewParam(0, nil, "", Typ[Invalid]) // ignore recv below
		default:
			// more than one receiver
			check.error(recvList[len(recvList)-1], _BadRecv, "method must have exactly one receiver")
			fallthrough // continue with first receiver
		case 1:
			recv = recvList[0]
		}

		// TODO(gri) We should delay rtyp expansion to when we actually need the
		//           receiver; thus all checks here should be delayed to later.
		rtyp, _ := deref(recv.typ)
		rtyp = expand(rtyp)

		// spec: "The receiver type must be of the form T or *T where T is a type name."
		// (ignore invalid types - error was reported before)
		if t := rtyp; t != Typ[Invalid] {
			var err string
			if T := asNamed(t); T != nil {
				// spec: "The type denoted by T is called the receiver base type; it must not
				// be a pointer or interface type and it must be declared in the same package
				// as the method."
				if T.obj.pkg != check.pkg {
					err = "type not defined in this package"
				} else {
					switch u := optype(T).(type) {
					case *Basic:
						// unsafe.Pointer is treated like a regular pointer
						if u.kind == UnsafePointer {
							err = "unsafe.Pointer"
						}
					case *Pointer, *Interface:
						err = "pointer or interface type"
					}
				}
			} else {
				err = "basic or unnamed type"
			}
			if err != "" {
				check.errorf(recv, _InvalidRecv, "invalid receiver %s (%s)", recv.typ, err)
				// ok to continue
			}
		}
		sig.recv = recv
	}

	sig.params = NewTuple(params...)
	sig.results = NewTuple(results...)
	sig.variadic = variadic
}

// goTypeName returns the Go type name for typ and
// removes any occurences of "types." from that name.
func goTypeName(typ Type) string {
	return strings.ReplaceAll(fmt.Sprintf("%T", typ), "types.", "")
}

// typInternal drives type checking of types.
// Must only be called by definedType or genericType.
//
func (check *Checker) typInternal(e0 ast.Expr, def *Named) (T Type) {
<<<<<<< HEAD
	if check.conf.Trace {
=======
	if trace {
>>>>>>> 9456804e
		check.trace(e0.Pos(), "type %s", e0)
		check.indent++
		defer func() {
			check.indent--
			var under Type
			if T != nil {
				// Calling under() here may lead to endless instantiations.
				// Test case: type T[P any] *T[P]
				// TODO(gri) investigate if that's a bug or to be expected
				// (see also analogous comment in Checker.instantiate).
				under = T.Underlying()
			}
			if T == under {
				check.trace(e0.Pos(), "=> %s // %s", T, goTypeName(T))
			} else {
				check.trace(e0.Pos(), "=> %s (under = %s) // %s", T, under, goTypeName(T))
			}
		}()
	}

	switch e := e0.(type) {
	case *ast.BadExpr:
		// ignore - error reported before

	case *ast.Ident:
		var x operand
		check.ident(&x, e, def, true)

		switch x.mode {
		case typexpr:
			typ := x.typ
			def.setUnderlying(typ)
			return typ
		case invalid:
			// ignore - error reported before
		case novalue:
			check.errorf(&x, _NotAType, "%s used as type", &x)
		default:
			check.errorf(&x, _NotAType, "%s is not a type", &x)
		}

	case *ast.SelectorExpr:
		var x operand
		check.selector(&x, e)

		switch x.mode {
		case typexpr:
			typ := x.typ
			def.setUnderlying(typ)
			return typ
		case invalid:
			// ignore - error reported before
		case novalue:
			check.errorf(&x, _NotAType, "%s used as type", &x)
		default:
			check.errorf(&x, _NotAType, "%s is not a type", &x)
		}

	case *ast.IndexExpr:
		return check.instantiatedType(e.X, []ast.Expr{e.Index}, def)

	case *ast.CallExpr:
		if e.Brackets {
			return check.instantiatedType(e.Fun, e.Args, def)
		} else {
			check.errorf(e0, _NotAType, "%s is not a type", e0)
		}

	case *ast.IndexExpr:
		if check.useBrackets {
			return check.instantiatedType(e.X, []ast.Expr{e.Index}, def)
		}
		check.errorf(e0.Pos(), "%s is not a type", e0)

	case *ast.CallExpr:
		return check.instantiatedType(e.Fun, e.Args, def)

	case *ast.ParenExpr:
		// Generic types must be instantiated before they can be used in any form.
		// Consequently, generic types cannot be parenthesized.
		return check.definedType(e.X, def)

	case *ast.ArrayType:
		if e.Len != nil {
			typ := new(Array)
			def.setUnderlying(typ)
			typ.len = check.arrayLength(e.Len)
			typ.elem = check.varType(e.Elt)
			return typ
		}

		typ := new(Slice)
		def.setUnderlying(typ)
		typ.elem = check.varType(e.Elt)
		return typ

	case *ast.StructType:
		typ := new(Struct)
		def.setUnderlying(typ)
		check.structType(typ, e)
		return typ

	case *ast.StarExpr:
		typ := new(Pointer)
		def.setUnderlying(typ)
		typ.base = check.varType(e.X)
		return typ

	case *ast.FuncType:
		typ := new(Signature)
		def.setUnderlying(typ)
		check.funcType(typ, nil, e)
		return typ

	case *ast.InterfaceType:
		typ := new(Interface)
		def.setUnderlying(typ)
		if def != nil {
			typ.obj = def.obj
		}
		check.interfaceType(typ, e, def)
		return typ

	case *ast.MapType:
		typ := new(Map)
		def.setUnderlying(typ)

		typ.key = check.varType(e.Key)
		typ.elem = check.varType(e.Value)

		// spec: "The comparison operators == and != must be fully defined
		// for operands of the key type; thus the key type must not be a
		// function, map, or slice."
		//
		// Delay this check because it requires fully setup types;
		// it is safe to continue in any case (was issue 6667).
		check.atEnd(func() {
			if !Comparable(typ.key) {
				var why string
				if asTypeParam(typ.key) != nil {
					why = " (missing comparable constraint)"
				}
<<<<<<< HEAD
				check.errorf(e.Key.Pos(), "invalid map key type %s%s", typ.key, why)
=======
				check.errorf(e.Key, _IncomparableMapKey, "incomparable map key type %s%s", typ.key, why)
>>>>>>> 9456804e
			}
		})

		return typ

	case *ast.ChanType:
		typ := new(Chan)
		def.setUnderlying(typ)

		dir := SendRecv
		switch e.Dir {
		case ast.SEND | ast.RECV:
			// nothing to do
		case ast.SEND:
			dir = SendOnly
		case ast.RECV:
			dir = RecvOnly
		default:
			check.invalidAST(e, "unknown channel direction %d", e.Dir)
			// ok to continue
		}

		typ.dir = dir
		typ.elem = check.varType(e.Value)
		return typ

	default:
<<<<<<< HEAD
		check.errorf(e0.Pos(), "%s is not a type", e0)
=======
		check.errorf(e0, _NotAType, "%s is not a type", e0)
>>>>>>> 9456804e
	}

	typ := Typ[Invalid]
	def.setUnderlying(typ)
	return typ
}

// typeOrNil type-checks the type expression (or nil value) e
// and returns the type of e, or nil. If e is a type, it must
// not be an (uninstantiated) generic type.
// If e is neither a type nor nil, typeOrNil returns Typ[Invalid].
// TODO(gri) should we also disallow non-var types?
func (check *Checker) typeOrNil(e ast.Expr) Type {
	var x operand
	check.rawExpr(&x, e, nil)
	switch x.mode {
	case invalid:
		// ignore - error reported before
	case novalue:
		check.errorf(&x, _NotAType, "%s used as type", &x)
	case typexpr:
		check.instantiatedOperand(&x)
		return x.typ
	case value:
		if x.isNil() {
			return nil
		}
		fallthrough
	default:
		check.errorf(&x, _NotAType, "%s is not a type", &x)
	}
	return Typ[Invalid]
}

func (check *Checker) instantiatedType(x ast.Expr, targs []ast.Expr, def *Named) Type {
	b := check.genericType(x, true) // TODO(gri) what about cycles?
	if b == Typ[Invalid] {
		return b // error already reported
	}
	base := asNamed(b)
	if base == nil {
		unreachable() // should have been caught by genericType
	}

<<<<<<< HEAD
	// create a new type Instance rather than instantiate the type
	// TODO(gri) should do argument number check here rather than
	// when instantiating the type?
=======
	// create a new type instance rather than instantiate the type
	// TODO(gri) should do argument number check here rather than
	//           when instantiating the type?
>>>>>>> 9456804e
	typ := new(instance)
	def.setUnderlying(typ)

	typ.check = check
	typ.pos = x.Pos()
	typ.base = base

	// evaluate arguments (always)
	typ.targs = check.typeList(targs)
	if typ.targs == nil {
		def.setUnderlying(Typ[Invalid]) // avoid later errors due to lazy instantiation
		return Typ[Invalid]
	}

	// determine argument positions (for error reporting)
	typ.poslist = make([]token.Pos, len(targs))
	for i, arg := range targs {
		typ.poslist[i] = arg.Pos()
	}

	// make sure we check instantiation works at least once
	// and that the resulting type is valid
	check.atEnd(func() {
		t := typ.expand()
		check.validType(t, nil)
	})

	return typ
}

// arrayLength type-checks the array length expression e
// and returns the constant length >= 0, or a value < 0
// to indicate an error (and thus an unknown length).
func (check *Checker) arrayLength(e ast.Expr) int64 {
	var x operand
	check.expr(&x, e)
	if x.mode != constant_ {
		if x.mode != invalid {
			check.errorf(&x, _InvalidArrayLen, "array length %s must be constant", &x)
		}
		return -1
	}
	if isUntyped(x.typ) || isInteger(x.typ) {
		if val := constant.ToInt(x.val); val.Kind() == constant.Int {
			if representableConst(val, check, Typ[Int], nil) {
				if n, ok := constant.Int64Val(val); ok && n >= 0 {
					return n
				}
				check.errorf(&x, _InvalidArrayLen, "invalid array length %s", &x)
				return -1
			}
		}
	}
	check.errorf(&x, _InvalidArrayLen, "array length %s must be integer", &x)
	return -1
}

// typeList provides the list of types corresponding to the incoming expression list.
// If an error occured, the result is nil, but all list elements were type-checked.
func (check *Checker) typeList(list []ast.Expr) []Type {
	res := make([]Type, len(list)) // res != nil even if len(list) == 0
	for i, x := range list {
		t := check.varType(x)
		if t == Typ[Invalid] {
			res = nil
		}
		if res != nil {
			res[i] = t
		}
	}
	return res
}

// collectParams declares the parameters of list in scope and returns the corresponding
// variable list. If type0 != nil, it is used instead of the the first type in list.
func (check *Checker) collectParams(scope *Scope, list *ast.FieldList, type0 ast.Expr, variadicOk bool) (params []*Var, variadic bool) {
	if list == nil {
		return
	}

	var named, anonymous bool
	for i, field := range list.List {
		ftype := field.Type
		if i == 0 && type0 != nil {
			ftype = type0
		}
		if t, _ := ftype.(*ast.Ellipsis); t != nil {
			ftype = t.Elt
			if variadicOk && i == len(list.List)-1 && len(field.Names) <= 1 {
				variadic = true
			} else {
				check.softErrorf(t, _MisplacedDotDotDot, "can only use ... with final parameter in list")
				// ignore ... and continue
			}
		}
		typ := check.varType(ftype)
		// The parser ensures that f.Tag is nil and we don't
		// care if a constructed AST contains a non-nil tag.
		if len(field.Names) > 0 {
			// named parameter
			for _, name := range field.Names {
				if name.Name == "" {
					check.invalidAST(name, "anonymous parameter")
					// ok to continue
				}
				par := NewParam(name.Pos(), check.pkg, name.Name, typ)
				check.declare(scope, name, par, scope.pos)
				params = append(params, par)
			}
			named = true
		} else {
			// anonymous parameter
			par := NewParam(ftype.Pos(), check.pkg, "", typ)
			check.recordImplicit(field, par)
			params = append(params, par)
			anonymous = true
		}
	}

	if named && anonymous {
		check.invalidAST(list, "list contains both named and anonymous parameters")
		// ok to continue
	}

	// For a variadic function, change the last parameter's type from T to []T.
	// Since we type-checked T rather than ...T, we also need to retro-actively
	// record the type for ...T.
	if variadic {
		last := params[len(params)-1]
		last.typ = &Slice{elem: last.typ}
		check.recordTypeAndValue(list.List[len(list.List)-1].Type, typexpr, last.typ, nil)
	}

	return
}

func (check *Checker) declareInSet(oset *objset, pos token.Pos, obj Object) bool {
	if alt := oset.insert(obj); alt != nil {
		check.errorf(atPos(pos), _DuplicateDecl, "%s redeclared", obj.Name())
		check.reportAltDecl(alt)
		return false
	}
	return true
}

func (check *Checker) interfaceType(ityp *Interface, iface *ast.InterfaceType, def *Named) {
	var tlist *ast.Ident // "type" name of first entry in a type list declaration
	var types []ast.Expr
	for _, f := range iface.Methods.List {
		if len(f.Names) > 0 {
			// We have a method with name f.Names[0], or a type
			// of a type list (name.Name == "type").
			// (The parser ensures that there's only one method
			// and we don't care if a constructed AST has more.)
			name := f.Names[0]
			if name.Name == "_" {
				check.errorf(name, _BlankIfaceMethod, "invalid method name _")
				continue // ignore
			}

			if name.Name == "type" {
				// Always collect all type list entries, even from
				// different type lists, under the assumption that
				// the author intended to include all types.
				types = append(types, f.Type)
				if tlist != nil && tlist != name {
<<<<<<< HEAD
					check.errorf(name.Pos(), "cannot have multiple type lists in an interface")
=======
					check.errorf(name, _Todo, "cannot have multiple type lists in an interface")
>>>>>>> 9456804e
				}
				tlist = name
				continue
			}

			typ := check.typ(f.Type)
			sig, _ := typ.(*Signature)
			if sig == nil {
				if typ != Typ[Invalid] {
					check.invalidAST(f.Type, "%s is not a method signature", typ)
				}
				continue // ignore
			}

			// Always type-check method type parameters but complain if they are not enabled.
			// (This extra check is needed here because interface method signatures don't have
			// a receiver specification.)
<<<<<<< HEAD
			if sig.tparams != nil && !check.conf.AcceptMethodTypeParams {
				check.errorf(f.Type.(*ast.FuncType).TParams.Pos(), "methods cannot have type parameters")
=======
			if sig.tparams != nil {
				check.errorf(f.Type.(*ast.FuncType).TParams, _Todo, "methods cannot have type parameters")
>>>>>>> 9456804e
			}

			// use named receiver type if available (for better error messages)
			var recvTyp Type = ityp
			if def != nil {
				recvTyp = def
			}
			sig.recv = NewVar(name.Pos(), check.pkg, "", recvTyp)

			m := NewFunc(name.Pos(), check.pkg, name.Name, sig)
			check.recordDef(name, m)
			ityp.methods = append(ityp.methods, m)
		} else {
			// We have an embedded type. completeInterface will
			// eventually verify that we have an interface.
			ityp.embeddeds = append(ityp.embeddeds, check.typ(f.Type))
			check.posMap[ityp] = append(check.posMap[ityp], f.Type.Pos())
		}
	}

	// type constraints
	ityp.types = NewSum(check.collectTypeConstraints(iface.Pos(), types))

	if len(ityp.methods) == 0 && ityp.types == nil && len(ityp.embeddeds) == 0 {
		// empty interface
		ityp.allMethods = markComplete
		return
	}

	// sort for API stability
	sort.Sort(byUniqueMethodName(ityp.methods))
	sort.Stable(byUniqueTypeName(ityp.embeddeds))

	check.later(func() { check.completeInterface(iface.Pos(), ityp) })
}

func (check *Checker) completeInterface(pos token.Pos, ityp *Interface) {
	if ityp.allMethods != nil {
		return
	}

	// completeInterface may be called via the LookupFieldOrMethod,
	// MissingMethod, Identical, or IdenticalIgnoreTags external API
	// in which case check will be nil. In this case, type-checking
	// must be finished and all interfaces should have been completed.
	if check == nil {
		panic("internal error: incomplete interface")
	}

<<<<<<< HEAD
	if check.conf.Trace {
=======
	if trace {
>>>>>>> 9456804e
		// Types don't generally have position information.
		// If we don't have a valid pos provided, try to use
		// one close enough.
		if !pos.IsValid() && len(ityp.methods) > 0 {
			pos = ityp.methods[0].pos
		}

		check.trace(pos, "complete %s", ityp)
		check.indent++
		defer func() {
			check.indent--
			check.trace(pos, "=> %s (methods = %v, types = %v)", ityp, ityp.allMethods, ityp.allTypes)
		}()
	}

	// An infinitely expanding interface (due to a cycle) is detected
	// elsewhere (Checker.validType), so here we simply assume we only
	// have valid interfaces. Mark the interface as complete to avoid
	// infinite recursion if the validType check occurs later for some
	// reason.
	ityp.allMethods = markComplete

	// Methods of embedded interfaces are collected unchanged; i.e., the identity
	// of a method I.m's Func Object of an interface I is the same as that of
	// the method m in an interface that embeds interface I. On the other hand,
	// if a method is embedded via multiple overlapping embedded interfaces, we
	// don't provide a guarantee which "original m" got chosen for the embedding
	// interface. See also issue #34421.
	//
	// If we don't care to provide this identity guarantee anymore, instead of
	// reusing the original method in embeddings, we can clone the method's Func
	// Object and give it the position of a corresponding embedded interface. Then
	// we can get rid of the mpos map below and simply use the cloned method's
	// position.

	var seen objset
	var methods []*Func
	mpos := make(map[*Func]token.Pos) // method specification or method embedding position, for good error messages
	addMethod := func(pos token.Pos, m *Func, explicit bool) {
		switch other := seen.insert(m); {
		case other == nil:
			methods = append(methods, m)
			mpos[m] = pos
		case explicit:
			check.errorf(atPos(pos), _DuplicateDecl, "duplicate method %s", m.name)
			check.errorf(atPos(mpos[other.(*Func)]), _DuplicateDecl, "\tother declaration of %s", m.name) // secondary error, \t indented
		default:
			// check method signatures after all types are computed (issue #33656)
			check.atEnd(func() {
				if !check.identical(m.typ, other.Type()) {
					check.errorf(atPos(pos), _DuplicateDecl, "duplicate method %s", m.name)
					check.errorf(atPos(mpos[other.(*Func)]), _DuplicateDecl, "\tother declaration of %s", m.name) // secondary error, \t indented
				}
			})
		}
	}

	for _, m := range ityp.methods {
		addMethod(m.pos, m, true)
	}

	// collect types
	allTypes := ityp.types

	posList := check.posMap[ityp]
	for i, typ := range ityp.embeddeds {
		pos := posList[i] // embedding position
		utyp := under(typ)
		etyp := asInterface(utyp)
		if etyp == nil {
			if utyp != Typ[Invalid] {
				var format string
				if _, ok := utyp.(*TypeParam); ok {
					format = "%s is a type parameter, not an interface"
				} else {
					format = "%s is not an interface"
				}
<<<<<<< HEAD
				check.errorf(pos, format, typ)
=======
				// TODO: correct error code.
				check.errorf(atPos(pos), _InvalidIfaceEmbed, format, typ)
>>>>>>> 9456804e
			}
			continue
		}
		check.completeInterface(pos, etyp)
		for _, m := range etyp.allMethods {
			addMethod(pos, m, false) // use embedding position pos rather than m.pos
		}
		allTypes = intersect(allTypes, etyp.allTypes)
	}

	if methods != nil {
		sort.Sort(byUniqueMethodName(methods))
		ityp.allMethods = methods
	}
	ityp.allTypes = allTypes
}

// intersect computes the intersection of the types x and y.
// Note: A incomming nil type stands for the top type. A top
// type result is returned as nil.
func intersect(x, y Type) (r Type) {
	defer func() {
		if r == theTop {
			r = nil
		}
	}()

	switch {
	case x == theBottom || y == theBottom:
		return theBottom
	case x == nil || x == theTop:
		return y
	case y == nil || x == theTop:
		return x
	}

<<<<<<< HEAD
	xtypes := unpack(x)
	ytypes := unpack(y)
=======
	xtypes := unpackType(x)
	ytypes := unpackType(y)
>>>>>>> 9456804e
	// Compute the list rtypes which includes only
	// types that are in both xtypes and ytypes.
	// Quadratic algorithm, but good enough for now.
	// TODO(gri) fix this
	var rtypes []Type
	for _, x := range xtypes {
		if includes(ytypes, x) {
			rtypes = append(rtypes, x)
		}
	}

	if rtypes == nil {
		return theBottom
	}
	return NewSum(rtypes)
}

// byUniqueTypeName named type lists can be sorted by their unique type names.
type byUniqueTypeName []Type

func (a byUniqueTypeName) Len() int           { return len(a) }
func (a byUniqueTypeName) Less(i, j int) bool { return sortName(a[i]) < sortName(a[j]) }
func (a byUniqueTypeName) Swap(i, j int)      { a[i], a[j] = a[j], a[i] }

func sortName(t Type) string {
	if named := asNamed(t); named != nil {
		return named.obj.Id()
	}
	return ""
}

// byUniqueMethodName method lists can be sorted by their unique method names.
type byUniqueMethodName []*Func

func (a byUniqueMethodName) Len() int           { return len(a) }
func (a byUniqueMethodName) Less(i, j int) bool { return a[i].Id() < a[j].Id() }
func (a byUniqueMethodName) Swap(i, j int)      { a[i], a[j] = a[j], a[i] }

func (check *Checker) tag(t *ast.BasicLit) string {
	if t != nil {
		if t.Kind == token.STRING {
			if val, err := strconv.Unquote(t.Value); err == nil {
				return val
			}
		}
		check.invalidAST(t, "incorrect tag syntax: %q", t.Value)
	}
	return ""
}

func (check *Checker) structType(styp *Struct, e *ast.StructType) {
	list := e.Fields
	if list == nil {
		return
	}

	// struct fields and tags
	var fields []*Var
	var tags []string

	// for double-declaration checks
	var fset objset

	// current field typ and tag
	var typ Type
	var tag string
	add := func(ident *ast.Ident, embedded bool, pos token.Pos) {
		if tag != "" && tags == nil {
			tags = make([]string, len(fields))
		}
		if tags != nil {
			tags = append(tags, tag)
		}

		name := ident.Name
		fld := NewField(pos, check.pkg, name, typ, embedded)
		// spec: "Within a struct, non-blank field names must be unique."
		if name == "_" || check.declareInSet(&fset, pos, fld) {
			fields = append(fields, fld)
			check.recordDef(ident, fld)
		}
	}

	// addInvalid adds an embedded field of invalid type to the struct for
	// fields with errors; this keeps the number of struct fields in sync
	// with the source as long as the fields are _ or have different names
	// (issue #25627).
	addInvalid := func(ident *ast.Ident, pos token.Pos) {
		typ = Typ[Invalid]
		tag = ""
		add(ident, true, pos)
	}

	for _, f := range list.List {
		typ = check.varType(f.Type)
		tag = check.tag(f.Tag)
		if len(f.Names) > 0 {
			// named fields
			for _, name := range f.Names {
				add(name, false, name.Pos())
			}
		} else {
			// embedded field
<<<<<<< HEAD
			// spec: "An embedded type must be specified as a (possibly parenthesized) type name T or
			// as a pointer to a non-interface type name *T, and T itself may not be a pointer type."
			pos := f.Type.Pos()
			name := embeddedFieldIdent(f.Type)
			if name == nil {
				check.errorf(pos, "invalid embedded field type %s", f.Type)
=======
			// spec: "An embedded type must be specified as a type name T or as a
			// pointer to a non-interface type name *T, and T itself may not be a
			// pointer type."
			pos := f.Type.Pos()
			name := embeddedFieldIdent(f.Type)
			if name == nil {
				// TODO(rFindley): using invalidAST here causes test failures (all
				//                 errors should have codes). Clean this up.
				check.errorf(f.Type, _Todo, "invalid AST: embedded field type %s has no name", f.Type)
>>>>>>> 9456804e
				name = ast.NewIdent("_")
				name.NamePos = pos
				addInvalid(name, pos)
				continue
			}
			add(name, true, pos)
<<<<<<< HEAD
=======

>>>>>>> 9456804e
			// Because we have a name, typ must be of the form T or *T, where T is the name
			// of a (named or alias) type, and t (= deref(typ)) must be the type of T.
			// We must delay this check to the end because we don't want to instantiate
			// (via under(t)) a possibly incomplete type.
<<<<<<< HEAD
			embeddedTyp := typ // for closure below
			embeddedPos := pos
=======

			// for use in the closure below
			embeddedTyp := typ
			embeddedPos := f.Type

>>>>>>> 9456804e
			check.atEnd(func() {
				t, isPtr := deref(embeddedTyp)
				switch t := optype(t).(type) {
				case *Basic:
					if t == Typ[Invalid] {
						// error was reported before
						return
					}
					// unsafe.Pointer is treated like a regular pointer
					if t.kind == UnsafePointer {
<<<<<<< HEAD
						check.errorf(embeddedPos, "embedded field type cannot be unsafe.Pointer")
					}
				case *Pointer:
					check.errorf(embeddedPos, "embedded field type cannot be a pointer")
				case *Interface:
					if isPtr {
						check.errorf(embeddedPos, "embedded field type cannot be a pointer to an interface")
=======
						check.errorf(embeddedPos, _InvalidPtrEmbed, "embedded field type cannot be unsafe.Pointer")
					}
				case *Pointer:
					check.errorf(embeddedPos, _InvalidPtrEmbed, "embedded field type cannot be a pointer")
				case *Interface:
					if isPtr {
						check.errorf(embeddedPos, _InvalidPtrEmbed, "embedded field type cannot be a pointer to an interface")
>>>>>>> 9456804e
					}
				}
			})
		}
	}

	styp.fields = fields
	styp.tags = tags
}

func embeddedFieldIdent(e ast.Expr) *ast.Ident {
	switch e := e.(type) {
	case *ast.Ident:
		return e
	case *ast.StarExpr:
		// *T is valid, but **T is not
		if _, ok := e.X.(*ast.StarExpr); !ok {
			return embeddedFieldIdent(e.X)
		}
	case *ast.SelectorExpr:
		return e.Sel
<<<<<<< HEAD
	case *ast.CallExpr:
		return embeddedFieldIdent(e.Fun)
	case *ast.ParenExpr:
		return embeddedFieldIdent(e.X)
=======
	case *ast.IndexExpr:
		return embeddedFieldIdent(e.X)
	case *ast.CallExpr:
		if e.Brackets {
			return embeddedFieldIdent(e.Fun)
		}
>>>>>>> 9456804e
	}
	return nil // invalid embedded field
}

func (check *Checker) collectTypeConstraints(pos token.Pos, types []ast.Expr) []Type {
	list := make([]Type, 0, len(types)) // assume all types are correct
	for _, texpr := range types {
		if texpr == nil {
<<<<<<< HEAD
			check.invalidAST(pos, "missing type constraint")
			continue
		}
		typ := check.varType(texpr)
		// A type constraint may be a predeclared type or a
		// composite type composed of only predeclared types.
		// TODO(gri) If we enable this again it also must run
		// at the end.
		const restricted = false
		var why string
		if restricted && !check.typeConstraint(typ, &why) {
			check.errorf(texpr.Pos(), "invalid type constraint %s (%s)", typ, why)
			continue
		}
		list = append(list, typ)
	}

	// Ensure that each type is only present once in the type list.
	// Types may be interfaces, which may not be complete yet. It's
	// ok to do this check at the end because it's not a requirement
	// for correctness of the code.
	check.atEnd(func() {
		uniques := make([]Type, 0, len(list)) // assume all types are unique
=======
			check.invalidAST(atPos(pos), "missing type constraint")
			continue
		}
		list = append(list, check.varType(texpr))
	}

	// Ensure that each type is only present once in the type list.  Types may be
	// interfaces, which may not be complete yet. It's ok to do this check at the
	// end because it's not a requirement for correctness of the code.
	// Note: This is a quadratic algorithm, but type lists tend to be short.
	check.atEnd(func() {
>>>>>>> 9456804e
		for i, t := range list {
			if t := asInterface(t); t != nil {
				check.completeInterface(types[i].Pos(), t)
			}
<<<<<<< HEAD
			if includes(uniques, t) {
				check.softErrorf(types[i].Pos(), "duplicate type %s in type list", t)
			}
			uniques = append(uniques, t)
=======
			if includes(list[:i], t) {
				check.softErrorf(types[i], _Todo, "duplicate type %s in type list", t)
			}
>>>>>>> 9456804e
		}
	})

	return list
}

// includes reports whether typ is in list.
func includes(list []Type, typ Type) bool {
	for _, e := range list {
		if Identical(typ, e) {
			return true
		}
	}
	return false
<<<<<<< HEAD
}

// typeConstraint checks that typ may be used in a type list.
// For now this just checks for the absence of defined (*Named) types.
func (check *Checker) typeConstraint(typ Type, why *string) bool {
	switch t := typ.(type) {
	case *Basic:
		// ok
	case *Array:
		return check.typeConstraint(t.elem, why)
	case *Slice:
		return check.typeConstraint(t.elem, why)
	case *Struct:
		for _, f := range t.fields {
			if !check.typeConstraint(f.typ, why) {
				return false
			}
		}
	case *Pointer:
		return check.typeConstraint(t.base, why)
	case *Tuple:
		if t == nil {
			return true
		}
		for _, v := range t.vars {
			if !check.typeConstraint(v.typ, why) {
				return false
			}
		}
	case *Signature:
		if len(t.tparams) != 0 {
			panic("type parameter in function type")
		}
		return (t.recv == nil || check.typeConstraint(t.recv.typ, why)) &&
			check.typeConstraint(t.params, why) &&
			check.typeConstraint(t.results, why)
	case *Interface:
		t.assertCompleteness()
		for _, m := range t.allMethods {
			if !check.typeConstraint(m.typ, why) {
				return false
			}
		}
	case *Map:
		return check.typeConstraint(t.key, why) && check.typeConstraint(t.elem, why)
	case *Chan:
		return check.typeConstraint(t.elem, why)
	case *Named:
		*why = check.sprintf("contains defined type %s", t)
		return false
	case *TypeParam:
		// ok, e.g.: func f (type T interface { type T }) ()
	default:
		unreachable()
	}
	return true
=======
>>>>>>> 9456804e
}<|MERGE_RESOLUTION|>--- conflicted
+++ resolved
@@ -128,36 +128,19 @@
 // (see ordinaryType).
 func (check *Checker) varType(e ast.Expr) Type {
 	typ := check.definedType(e, nil)
-<<<<<<< HEAD
-	check.ordinaryType(e.Pos(), typ)
-=======
 	check.ordinaryType(e, typ)
->>>>>>> 9456804e
 	return typ
 }
 
 // ordinaryType reports an error if typ is an interface type containing
 // type lists or is (or embeds) the predeclared type comparable.
-<<<<<<< HEAD
-func (check *Checker) ordinaryType(pos token.Pos, typ Type) {
-=======
 func (check *Checker) ordinaryType(pos positioner, typ Type) {
->>>>>>> 9456804e
 	// We don't want to call under() (via asInterface) or complete interfaces
 	// while we are in the middle of type-checking parameter declarations that
 	// might belong to interface methods. Delay this check to the end of
 	// type-checking.
 	check.atEnd(func() {
 		if t := asInterface(typ); t != nil {
-<<<<<<< HEAD
-			check.completeInterface(pos, t) // TODO(gri) is this the correct position?
-			if t.allTypes != nil {
-				check.softErrorf(pos, "interface contains type constraints (%s)", t.allTypes)
-				return
-			}
-			if t.IsComparable() {
-				check.softErrorf(pos, "interface is (or embeds) comparable")
-=======
 			check.completeInterface(pos.Pos(), t) // TODO(gri) is this the correct position?
 			if t.allTypes != nil {
 				check.softErrorf(pos, _Todo, "interface contains type constraints (%s)", t.allTypes)
@@ -165,7 +148,6 @@
 			}
 			if t.IsComparable() {
 				check.softErrorf(pos, _Todo, "interface is (or embeds) comparable")
->>>>>>> 9456804e
 			}
 		}
 	})
@@ -189,11 +171,7 @@
 	typ := check.typInternal(e, def)
 	assert(isTyped(typ))
 	if isGeneric(typ) {
-<<<<<<< HEAD
-		check.errorf(e.Pos(), "cannot use generic type %s without instantiation", typ)
-=======
 		check.errorf(e, _Todo, "cannot use generic type %s without instantiation", typ)
->>>>>>> 9456804e
 		typ = Typ[Invalid]
 	}
 	check.recordTypeAndValue(e, typexpr, typ, nil)
@@ -206,11 +184,7 @@
 	assert(isTyped(typ))
 	if typ != Typ[Invalid] && !isGeneric(typ) {
 		if reportErr {
-<<<<<<< HEAD
-			check.errorf(e.Pos(), "%s is not a generic type", typ)
-=======
 			check.errorf(e, _Todo, "%s is not a generic type", typ)
->>>>>>> 9456804e
 		}
 		typ = Typ[Invalid]
 	}
@@ -237,22 +211,13 @@
 	case *ast.CallExpr:
 		var args []ast.Expr
 		for i, arg := range n.Args {
-<<<<<<< HEAD
-			Arg := isubst(arg, smap)
-			if Arg != arg {
-=======
 			new := isubst(arg, smap)
 			if new != arg {
->>>>>>> 9456804e
 				if args == nil {
 					args = make([]ast.Expr, len(n.Args))
 					copy(args, n.Args)
 				}
-<<<<<<< HEAD
-				args[i] = Arg
-=======
 				args[i] = new
->>>>>>> 9456804e
 			}
 		}
 		if args != nil {
@@ -323,22 +288,11 @@
 			// - only do this if we have the right number (otherwise an error is reported elsewhere)
 			if len(sig.rparams) == len(recvTParams) {
 				// We have a list of *TypeNames but we need a list of Types.
-<<<<<<< HEAD
-				// While creating this list, also update type parameter pointer designation
-				// for each (*TypeParam) list entry, by copying the information from the
-				// receiver base type's type parameters.
-				list := make([]Type, len(sig.rparams))
-				for i, t := range sig.rparams {
-					t.typ.(*TypeParam).ptr = recvTParams[i].typ.(*TypeParam).ptr
-					list[i] = t.typ
-				}
-=======
 				list := make([]Type, len(sig.rparams))
 				for i, t := range sig.rparams {
 					list[i] = t.typ
 				}
 				smap := makeSubstMap(recvTParams, list)
->>>>>>> 9456804e
 				for i, tname := range sig.rparams {
 					bound := recvTParams[i].typ.(*TypeParam).bound
 					// bound is (possibly) parameterized in the context of the
@@ -347,30 +301,13 @@
 					// TODO(gri) should we assume now that bounds always exist?
 					//           (no bound == empty interface)
 					if bound != nil {
-<<<<<<< HEAD
-						bound = check.subst(tname.pos, bound, makeSubstMap(recvTParams, list))
-=======
 						bound = check.subst(tname.pos, bound, smap)
->>>>>>> 9456804e
 						tname.typ.(*TypeParam).bound = bound
 					}
 				}
 			}
 		}
 	}
-<<<<<<< HEAD
-
-	if ftyp.TParams != nil {
-		sig.tparams = check.collectTypeParams(ftyp.TParams)
-		// Always type-check method type parameters but complain if they are not enabled.
-		// (A separate check is needed when type-checking interface method signatures because
-		// they don't have a receiver specification.)
-		if recvPar != nil && !check.conf.AcceptMethodTypeParams {
-			check.errorf(ftyp.TParams.Pos(), "methods cannot have type parameters")
-		}
-	}
-
-=======
 
 	if ftyp.TParams != nil {
 		sig.tparams = check.collectTypeParams(ftyp.TParams)
@@ -382,7 +319,6 @@
 		}
 	}
 
->>>>>>> 9456804e
 	// Value (non-type) parameters' scope starts in the function body. Use a temporary scope for their
 	// declarations and then squash that scope into the parent scope (and report any redeclarations at
 	// that time).
@@ -391,11 +327,7 @@
 	params, variadic := check.collectParams(scope, ftyp.Params, nil, true)
 	results, _ := check.collectParams(scope, ftyp.Results, nil, false)
 	scope.Squash(func(obj, alt Object) {
-<<<<<<< HEAD
-		check.errorf(obj.Pos(), "%s redeclared in this block", obj.Name())
-=======
 		check.errorf(obj, _DuplicateDecl, "%s redeclared in this block", obj.Name())
->>>>>>> 9456804e
 		check.reportAltDecl(alt)
 	})
 
@@ -468,11 +400,7 @@
 // Must only be called by definedType or genericType.
 //
 func (check *Checker) typInternal(e0 ast.Expr, def *Named) (T Type) {
-<<<<<<< HEAD
-	if check.conf.Trace {
-=======
 	if trace {
->>>>>>> 9456804e
 		check.trace(e0.Pos(), "type %s", e0)
 		check.indent++
 		defer func() {
@@ -541,15 +469,6 @@
 			check.errorf(e0, _NotAType, "%s is not a type", e0)
 		}
 
-	case *ast.IndexExpr:
-		if check.useBrackets {
-			return check.instantiatedType(e.X, []ast.Expr{e.Index}, def)
-		}
-		check.errorf(e0.Pos(), "%s is not a type", e0)
-
-	case *ast.CallExpr:
-		return check.instantiatedType(e.Fun, e.Args, def)
-
 	case *ast.ParenExpr:
 		// Generic types must be instantiated before they can be used in any form.
 		// Consequently, generic types cannot be parenthesized.
@@ -615,11 +534,7 @@
 				if asTypeParam(typ.key) != nil {
 					why = " (missing comparable constraint)"
 				}
-<<<<<<< HEAD
-				check.errorf(e.Key.Pos(), "invalid map key type %s%s", typ.key, why)
-=======
 				check.errorf(e.Key, _IncomparableMapKey, "incomparable map key type %s%s", typ.key, why)
->>>>>>> 9456804e
 			}
 		})
 
@@ -647,11 +562,7 @@
 		return typ
 
 	default:
-<<<<<<< HEAD
-		check.errorf(e0.Pos(), "%s is not a type", e0)
-=======
 		check.errorf(e0, _NotAType, "%s is not a type", e0)
->>>>>>> 9456804e
 	}
 
 	typ := Typ[Invalid]
@@ -696,15 +607,9 @@
 		unreachable() // should have been caught by genericType
 	}
 
-<<<<<<< HEAD
-	// create a new type Instance rather than instantiate the type
-	// TODO(gri) should do argument number check here rather than
-	// when instantiating the type?
-=======
 	// create a new type instance rather than instantiate the type
 	// TODO(gri) should do argument number check here rather than
 	//           when instantiating the type?
->>>>>>> 9456804e
 	typ := new(instance)
 	def.setUnderlying(typ)
 
@@ -871,11 +776,7 @@
 				// the author intended to include all types.
 				types = append(types, f.Type)
 				if tlist != nil && tlist != name {
-<<<<<<< HEAD
-					check.errorf(name.Pos(), "cannot have multiple type lists in an interface")
-=======
 					check.errorf(name, _Todo, "cannot have multiple type lists in an interface")
->>>>>>> 9456804e
 				}
 				tlist = name
 				continue
@@ -893,13 +794,8 @@
 			// Always type-check method type parameters but complain if they are not enabled.
 			// (This extra check is needed here because interface method signatures don't have
 			// a receiver specification.)
-<<<<<<< HEAD
-			if sig.tparams != nil && !check.conf.AcceptMethodTypeParams {
-				check.errorf(f.Type.(*ast.FuncType).TParams.Pos(), "methods cannot have type parameters")
-=======
 			if sig.tparams != nil {
 				check.errorf(f.Type.(*ast.FuncType).TParams, _Todo, "methods cannot have type parameters")
->>>>>>> 9456804e
 			}
 
 			// use named receiver type if available (for better error messages)
@@ -949,11 +845,7 @@
 		panic("internal error: incomplete interface")
 	}
 
-<<<<<<< HEAD
-	if check.conf.Trace {
-=======
 	if trace {
->>>>>>> 9456804e
 		// Types don't generally have position information.
 		// If we don't have a valid pos provided, try to use
 		// one close enough.
@@ -1031,12 +923,8 @@
 				} else {
 					format = "%s is not an interface"
 				}
-<<<<<<< HEAD
-				check.errorf(pos, format, typ)
-=======
 				// TODO: correct error code.
 				check.errorf(atPos(pos), _InvalidIfaceEmbed, format, typ)
->>>>>>> 9456804e
 			}
 			continue
 		}
@@ -1073,13 +961,8 @@
 		return x
 	}
 
-<<<<<<< HEAD
-	xtypes := unpack(x)
-	ytypes := unpack(y)
-=======
 	xtypes := unpackType(x)
 	ytypes := unpackType(y)
->>>>>>> 9456804e
 	// Compute the list rtypes which includes only
 	// types that are in both xtypes and ytypes.
 	// Quadratic algorithm, but good enough for now.
@@ -1183,14 +1066,6 @@
 			}
 		} else {
 			// embedded field
-<<<<<<< HEAD
-			// spec: "An embedded type must be specified as a (possibly parenthesized) type name T or
-			// as a pointer to a non-interface type name *T, and T itself may not be a pointer type."
-			pos := f.Type.Pos()
-			name := embeddedFieldIdent(f.Type)
-			if name == nil {
-				check.errorf(pos, "invalid embedded field type %s", f.Type)
-=======
 			// spec: "An embedded type must be specified as a type name T or as a
 			// pointer to a non-interface type name *T, and T itself may not be a
 			// pointer type."
@@ -1200,31 +1075,22 @@
 				// TODO(rFindley): using invalidAST here causes test failures (all
 				//                 errors should have codes). Clean this up.
 				check.errorf(f.Type, _Todo, "invalid AST: embedded field type %s has no name", f.Type)
->>>>>>> 9456804e
 				name = ast.NewIdent("_")
 				name.NamePos = pos
 				addInvalid(name, pos)
 				continue
 			}
 			add(name, true, pos)
-<<<<<<< HEAD
-=======
-
->>>>>>> 9456804e
+
 			// Because we have a name, typ must be of the form T or *T, where T is the name
 			// of a (named or alias) type, and t (= deref(typ)) must be the type of T.
 			// We must delay this check to the end because we don't want to instantiate
 			// (via under(t)) a possibly incomplete type.
-<<<<<<< HEAD
-			embeddedTyp := typ // for closure below
-			embeddedPos := pos
-=======
 
 			// for use in the closure below
 			embeddedTyp := typ
 			embeddedPos := f.Type
 
->>>>>>> 9456804e
 			check.atEnd(func() {
 				t, isPtr := deref(embeddedTyp)
 				switch t := optype(t).(type) {
@@ -1235,15 +1101,6 @@
 					}
 					// unsafe.Pointer is treated like a regular pointer
 					if t.kind == UnsafePointer {
-<<<<<<< HEAD
-						check.errorf(embeddedPos, "embedded field type cannot be unsafe.Pointer")
-					}
-				case *Pointer:
-					check.errorf(embeddedPos, "embedded field type cannot be a pointer")
-				case *Interface:
-					if isPtr {
-						check.errorf(embeddedPos, "embedded field type cannot be a pointer to an interface")
-=======
 						check.errorf(embeddedPos, _InvalidPtrEmbed, "embedded field type cannot be unsafe.Pointer")
 					}
 				case *Pointer:
@@ -1251,7 +1108,6 @@
 				case *Interface:
 					if isPtr {
 						check.errorf(embeddedPos, _InvalidPtrEmbed, "embedded field type cannot be a pointer to an interface")
->>>>>>> 9456804e
 					}
 				}
 			})
@@ -1273,19 +1129,12 @@
 		}
 	case *ast.SelectorExpr:
 		return e.Sel
-<<<<<<< HEAD
-	case *ast.CallExpr:
-		return embeddedFieldIdent(e.Fun)
-	case *ast.ParenExpr:
-		return embeddedFieldIdent(e.X)
-=======
 	case *ast.IndexExpr:
 		return embeddedFieldIdent(e.X)
 	case *ast.CallExpr:
 		if e.Brackets {
 			return embeddedFieldIdent(e.Fun)
 		}
->>>>>>> 9456804e
 	}
 	return nil // invalid embedded field
 }
@@ -1294,31 +1143,6 @@
 	list := make([]Type, 0, len(types)) // assume all types are correct
 	for _, texpr := range types {
 		if texpr == nil {
-<<<<<<< HEAD
-			check.invalidAST(pos, "missing type constraint")
-			continue
-		}
-		typ := check.varType(texpr)
-		// A type constraint may be a predeclared type or a
-		// composite type composed of only predeclared types.
-		// TODO(gri) If we enable this again it also must run
-		// at the end.
-		const restricted = false
-		var why string
-		if restricted && !check.typeConstraint(typ, &why) {
-			check.errorf(texpr.Pos(), "invalid type constraint %s (%s)", typ, why)
-			continue
-		}
-		list = append(list, typ)
-	}
-
-	// Ensure that each type is only present once in the type list.
-	// Types may be interfaces, which may not be complete yet. It's
-	// ok to do this check at the end because it's not a requirement
-	// for correctness of the code.
-	check.atEnd(func() {
-		uniques := make([]Type, 0, len(list)) // assume all types are unique
-=======
 			check.invalidAST(atPos(pos), "missing type constraint")
 			continue
 		}
@@ -1330,21 +1154,13 @@
 	// end because it's not a requirement for correctness of the code.
 	// Note: This is a quadratic algorithm, but type lists tend to be short.
 	check.atEnd(func() {
->>>>>>> 9456804e
 		for i, t := range list {
 			if t := asInterface(t); t != nil {
 				check.completeInterface(types[i].Pos(), t)
 			}
-<<<<<<< HEAD
-			if includes(uniques, t) {
-				check.softErrorf(types[i].Pos(), "duplicate type %s in type list", t)
-			}
-			uniques = append(uniques, t)
-=======
 			if includes(list[:i], t) {
 				check.softErrorf(types[i], _Todo, "duplicate type %s in type list", t)
 			}
->>>>>>> 9456804e
 		}
 	})
 
@@ -1359,63 +1175,4 @@
 		}
 	}
 	return false
-<<<<<<< HEAD
-}
-
-// typeConstraint checks that typ may be used in a type list.
-// For now this just checks for the absence of defined (*Named) types.
-func (check *Checker) typeConstraint(typ Type, why *string) bool {
-	switch t := typ.(type) {
-	case *Basic:
-		// ok
-	case *Array:
-		return check.typeConstraint(t.elem, why)
-	case *Slice:
-		return check.typeConstraint(t.elem, why)
-	case *Struct:
-		for _, f := range t.fields {
-			if !check.typeConstraint(f.typ, why) {
-				return false
-			}
-		}
-	case *Pointer:
-		return check.typeConstraint(t.base, why)
-	case *Tuple:
-		if t == nil {
-			return true
-		}
-		for _, v := range t.vars {
-			if !check.typeConstraint(v.typ, why) {
-				return false
-			}
-		}
-	case *Signature:
-		if len(t.tparams) != 0 {
-			panic("type parameter in function type")
-		}
-		return (t.recv == nil || check.typeConstraint(t.recv.typ, why)) &&
-			check.typeConstraint(t.params, why) &&
-			check.typeConstraint(t.results, why)
-	case *Interface:
-		t.assertCompleteness()
-		for _, m := range t.allMethods {
-			if !check.typeConstraint(m.typ, why) {
-				return false
-			}
-		}
-	case *Map:
-		return check.typeConstraint(t.key, why) && check.typeConstraint(t.elem, why)
-	case *Chan:
-		return check.typeConstraint(t.elem, why)
-	case *Named:
-		*why = check.sprintf("contains defined type %s", t)
-		return false
-	case *TypeParam:
-		// ok, e.g.: func f (type T interface { type T }) ()
-	default:
-		unreachable()
-	}
-	return true
-=======
->>>>>>> 9456804e
 }