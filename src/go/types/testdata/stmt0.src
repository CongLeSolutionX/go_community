// Copyright 2012 The Go Authors. All rights reserved.
// Use of this source code is governed by a BSD-style
// license that can be found in the LICENSE file.

// statements

package stmt0

func assignments0() (int, int) {
	var a, b, c int
	var ch chan int
	f0 := func() {}
	f1 := func() int { return 1 }
	f2 := func() (int, int) { return 1, 2 }
	f3 := func() (int, int, int) { return 1, 2, 3 }

	a, b, c = 1, 2, 3
	a, b, c = 1 /* ERROR "cannot assign [1-9]+ values to [1-9]+ variables" */ , 2
	a, b, c = 1 /* ERROR "cannot assign [1-9]+ values to [1-9]+ variables" */ , 2, 3, 4
	_, _, _ = a, b, c

	a = f0 /* ERROR "used as value" */ ()
	a = f1()
	a = f2 /* ERROR "cannot assign [1-9]+ values to [1-9]+ variables" */ ()
	a, b = f2()
	a, b, c = f2 /* ERROR "cannot assign [1-9]+ values to [1-9]+ variables" */ ()
	a, b, c = f3()
	a, b = f3 /* ERROR "cannot assign [1-9]+ values to [1-9]+ variables" */ ()

	a, b, c = <- /* ERROR "cannot assign [1-9]+ values to [1-9]+ variables" */ ch

	return /* ERROR "wrong number of return values" */
	return /* ERROR "wrong number of return values" */ 1
	return 1, 2
	return /* ERROR "wrong number of return values" */ 1, 2, 3
}

func assignments1() {
	b, i, f, c, s := false, 1, 1.0, 1i, "foo"
	b = i /* ERROR "cannot use .* in assignment" */
	i = f /* ERROR "cannot use .* in assignment" */
	f = c /* ERROR "cannot use .* in assignment" */
	c = s /* ERROR "cannot use .* in assignment" */
	s = b /* ERROR "cannot use .* in assignment" */

	v0, v1, v2 := 1 /* ERROR "cannot initialize" */ , 2, 3, 4
	_, _, _ = v0, v1, v2

	b = true

	i += 1
	i += "foo" /* ERROR "cannot convert.*int" */

	f -= 1
	f /= 0
	f = float32(0)/0 /* ERROR "division by zero" */
	f -= "foo" /* ERROR "cannot convert.*float64" */

	c *= 1
	c /= 0

	s += "bar"
	s += 1 /* ERROR "cannot convert.*string" */

	var u64 uint64
	u64 += 1<<u64

	undeclared /* ERROR "undeclared" */ = 991

	// test cases for issue 5800
	var (
		_ int = nil /* ERROR "untyped nil value" */
		_ [10]int = nil /* ERROR "untyped nil value" */
		_ []byte = nil
		_ struct{} = nil /* ERROR "untyped nil value" */
		_ func() = nil
		_ map[int]string = nil
		_ chan int = nil
	)

	// test cases for issue 5500
	_ = func() (int, bool) {
		var m map[int]int
		return /* ERROR "wrong number of return values" */ m[0]
	}

	g := func(int, bool){}
	var m map[int]int
	g(m[0]) /* ERROR "not enough arguments" */

	// assignments to _
	_ = nil /* ERROR "use of untyped nil" */
	_ = 1 /* ERROR overflow */ <<1000
	(_) = 0
}

func assignments2() {
	type mybool bool
	var m map[string][]bool
	var s []bool
	var b bool
	var d mybool
	_ = s
	_ = b
	_ = d

	// assignments to map index expressions are ok
	s, b = m["foo"]
	_, d = m["bar"]
	m["foo"] = nil
	m["foo"] = nil /* ERROR cannot assign [1-9]+ values to [1-9]+ variables */ , false
	_ = append(m["foo"])
	_ = append(m["foo"], true)

	var c chan int
	_, b = <-c
	_, d = <-c
	<- /* ERROR cannot assign */ c = 0
	<-c = 0 /* ERROR cannot assign [1-9]+ values to [1-9]+ variables */ , false

	var x interface{}
	_, b = x.(int)
	x /* ERROR cannot assign */ .(int) = 0
	x.(int) = 0 /* ERROR cannot assign [1-9]+ values to [1-9]+ variables */ , false

	assignments2 /* ERROR used as value */ () = nil
	int /* ERROR not an expression */ = 0
}

func issue6487() {
	type S struct{x int}
	_ = &S /* ERROR "cannot take address" */ {}.x
	_ = &( /* ERROR "cannot take address" */ S{}.x)
	_ = (&S{}).x
	S /* ERROR "cannot assign" */ {}.x = 0
	(&S{}).x = 0

	type M map[string]S
	var m M
	m /* ERROR "cannot assign to struct field" */ ["foo"].x = 0
	_ = &( /* ERROR "cannot take address" */ m["foo"].x)
	_ = &m /* ERROR "cannot take address" */ ["foo"].x
}

func issue6766a() {
	a, a /* ERROR redeclared */ := 1, 2
	_ = a
	a, b, b /* ERROR redeclared */ := 1, 2, 3
	_ = b
	c, c /* ERROR redeclared */, b := 1, 2, 3
	_ = c
	a, b := /* ERROR no new variables */ 1, 2
}

func shortVarDecls1() {
	const c = 0
	type d int
	a, b, c /* ERROR "cannot assign" */ , d /* ERROR "cannot assign" */  := 1, "zwei", 3.0, 4
	var _ int = a // a is of type int
	var _ string = b // b is of type string
}

func incdecs() {
	const c = 3.14
	c /* ERROR "cannot assign" */ ++
	s := "foo"
	s /* ERROR "invalid operation" */ --
	3.14 /* ERROR "cannot assign" */ ++
	var (
		x int
		y float32
		z complex128
	)
	x++
	y--
	z++
}

func sends() {
	var ch chan int
	var rch <-chan int
	var x int
	x <- /* ERROR "cannot send" */ x
	rch <- /* ERROR "cannot send" */ x
	ch <- "foo" /* ERROR "cannot use .* in send" */
	ch <- x
}

func selects() {
	select {}
	var (
		ch chan int
		sc chan <- bool
	)
	select {
	case <-ch:
	case (<-ch):
	case t := <-ch:
		_ = t
	case t := (<-ch):
		_ = t
	case t, ok := <-ch:
		_, _ = t, ok
	case t, ok := (<-ch):
		_, _ = t, ok
	case <-sc /* ERROR "cannot receive from send-only channel" */ :
	}
	select {
	default:
	default /* ERROR "multiple defaults" */ :
	}
	select {
	case a, b := <-ch:
		_, b = a, b
	case x /* ERROR send or receive */ :
	case a /* ERROR send or receive */ := ch:
	}

	// test for issue 9570: ch2 in second case falsely resolved to
	// ch2 declared in body of first case
	ch1 := make(chan int)
	ch2 := make(chan int)
	select {
	case <-ch1:
		var ch2 /* ERROR ch2 declared but not used */ chan bool
	case i := <-ch2:
		print(i + 1)
	}
}

func gos() {
	go 1 /* ERROR HERE "function must be invoked" */
	go int /* ERROR "go requires function call, not conversion" */ (0)
	go gos()
	var c chan int
	go close(c)
	go len /* ERROR "go discards result" */ (c)
}

func defers() {
	defer 1 /* ERROR HERE "function must be invoked" */
	defer int /* ERROR "defer requires function call, not conversion" */ (0)
	defer defers()
	var c chan int
	defer close(c)
	defer len /* ERROR "defer discards result" */ (c)
}

func breaks() {
	var x, y int

	break /* ERROR "break" */
	{
		break /* ERROR "break" */
	}
	if x < y {
		break /* ERROR "break" */
	}

	switch x {
	case 0:
		break
	case 1:
		if x == y {
			break
		}
	default:
		break
		break
	}

	var z interface{}
	switch z.(type) {
	case int:
		break
	}

	for {
		break
	}

	var a []int
	for _ = range a {
		break
	}

	for {
		if x == y {
			break
		}
	}

	var ch chan int
	select {
	case <-ch:
		break
	}

	select {
	case <-ch:
		if x == y {
			break
		}
	default:
		break
	}
}

func continues() {
	var x, y int

	continue /* ERROR "continue" */
	{
		continue /* ERROR "continue" */
	}

	if x < y {
		continue /* ERROR "continue" */
	}

	switch x {
	case 0:
		continue /* ERROR "continue" */
	}

	var z interface{}
	switch z.(type) {
	case int:
		continue /* ERROR "continue" */
	}

	var ch chan int
	select {
	case <-ch:
		continue /* ERROR "continue" */
	}

	for i := 0; i < 10; i++ {
		continue
		if x < y {
			continue
			break
		}
		switch x {
		case y:
			continue
		default:
			break
		}
		select {
		case <-ch:
			continue
		}
	}

	var a []int
	for _ = range a {
		continue
		if x < y {
			continue
			break
		}
		switch x {
		case y:
			continue
		default:
			break
		}
		select {
		case <-ch:
			continue
		}
	}
}

func returns0() {
	return
	return 0 /* ERROR no result values expected */
}

func returns1(x float64) (int, *float64) {
	return 0, &x
	return /* ERROR wrong number of return values */
	return "foo" /* ERROR "cannot .* in return statement" */, x /* ERROR "cannot use .* in return statement" */
	return /* ERROR wrong number of return values */ 0, &x, 1
}

func returns2() (a, b int) {
	return
	return 1, "foo" /* ERROR cannot use .* in return statement */
	return /* ERROR wrong number of return values */ 1, 2, 3
	{
		type a int
		return 1, 2
		return /* ERROR a not in scope at return */
	}
}

func returns3() (_ int) {
	return
	{
		var _ int // blank (_) identifiers never shadow since they are in no scope
		return
	}
}

func switches0() {
	var x int

	switch x {
	}

	switch x {
	default:
	default /* ERROR "multiple defaults" */ :
	}

	switch {
	case 1  /* ERROR "cannot convert" */ :
	}

	true := "false"
	_ = true
	// A tagless switch is equivalent to the bool
        // constant true, not the identifier 'true'.
	switch {
	case "false" /* ERROR "cannot convert" */:
	}

	switch int32(x) {
	case 1, 2:
	case x /* ERROR "cannot compare" */ :
	}

	switch x {
	case 1 /* ERROR "overflows" */ << 100:
	}

	switch x {
	case 1:
	case 1 /* ERROR "duplicate case" */ :
	case ( /* ERROR "duplicate case" */ 1):
	case 2, 3, 4:
	case 5, 1 /* ERROR "duplicate case" */ :
	}

	switch uint64(x) {
	case 1<<64 - 1:
	case 1 /* ERROR duplicate case */ <<64 - 1:
	case 2, 3, 4:
	case 5, 1 /* ERROR duplicate case */ <<64 - 1:
	}

	var y32 float32
	switch y32 {
	case 1.1:
	case 11/10: // integer division!
	case 11. /* ERROR duplicate case */ /10:
	case 2, 3.0, 4.1:
	case 5.2, 1.10 /* ERROR duplicate case */ :
	}

	var y64 float64
	switch y64 {
	case 1.1:
	case 11/10: // integer division!
	case 11. /* ERROR duplicate case */ /10:
	case 2, 3.0, 4.1:
	case 5.2, 1.10 /* ERROR duplicate case */ :
	}

	var s string
	switch s {
	case "foo":
	case "foo" /* ERROR duplicate case */ :
	case "f" /* ERROR duplicate case */ + "oo":
	case "abc", "def", "ghi":
	case "jkl", "foo" /* ERROR duplicate case */ :
	}

	type T int
	type F float64
	type S string
	type B bool
	var i interface{}
	switch i {
	case nil:
	case nil: // no duplicate detection
	case (*int)(nil):
	case (*int)(nil): // do duplicate detection
	case 1:
	case byte(1):
	case int /* ERROR duplicate case */ (1):
	case T(1):
	case 1.0:
	case F(1.0):
	case F /* ERROR duplicate case */ (1.0):
	case "hello":
	case S("hello"):
	case S /* ERROR duplicate case */ ("hello"):
	case 1==1, B(false):
	case false, B(2==2):
	}

	// switch on array
	var a [3]int
	switch a {
	case [3]int{1, 2, 3}:
	case [3]int{1, 2, 3}: // no duplicate detection
	case [ /* ERROR "mismatched types */ 4]int{4, 5, 6}:
	}

	// switch on channel
	var c1, c2 chan int
	switch c1 {
	case nil:
	case c1:
	case c2:
	case c1, c2: // no duplicate detection
	}
}

func switches1() {
	fallthrough /* ERROR "fallthrough statement out of place" */

	var x int
	switch x {
	case 0:
		fallthrough /* ERROR "fallthrough statement out of place" */
		break
	case 1:
		fallthrough
	case 2:
		fallthrough; ; ; // trailing empty statements are ok
	case 3:
	default:
		fallthrough; ;
	case 4:
		fallthrough /* ERROR "cannot fallthrough final case in switch" */
	}

	var y interface{}
	switch y.(type) {
	case int:
		fallthrough /* ERROR "fallthrough statement out of place" */ ; ; ;
	default:
	}

	switch x {
	case 0:
		if x == 0 {
			fallthrough /* ERROR "fallthrough statement out of place" */
		}
	}

	switch x {
	case 0:
		goto L1
		L1: fallthrough; ;
	case 1:
		goto L2
		goto L3
		goto L4
		L2: L3: L4: fallthrough
	default:
	}

	switch x {
	case 0:
		goto L5
		L5: fallthrough
	default:
		goto L6
		goto L7
		goto L8
		L6: L7: L8: fallthrough /* ERROR "cannot fallthrough final case in switch" */
	}

	switch x {
	case 0:
		fallthrough; ;
	case 1:
		{
			fallthrough /* ERROR "fallthrough statement out of place" */
		}
	case 2:
		fallthrough
	case 3:
		fallthrough /* ERROR "fallthrough statement out of place" */
		{ /* empty block is not an empty statement */ }; ;
	default:
		fallthrough /* ERROR "cannot fallthrough final case in switch" */
	}

	switch x {
	case 0:
		{
			fallthrough /* ERROR "fallthrough statement out of place" */
		}
	}
}

func switches2() {
	// untyped nil is not permitted as switch expression
	switch nil /* ERROR "use of untyped nil" */ {
	case 1, 2, "foo": // don't report additional errors here
	}

	// untyped constants are converted to default types
	switch 1<<63-1 {
	}
	switch 1 /* ERROR "cannot use .* as int value.*\(overflows\)" */ << 63 {
	}
	var x int
	switch 1.0 {
	case 1.0, 2.0, x /* ERROR "mismatched types int and float64" */ :
	}
	switch x {
	case 1.0:
	}

	// untyped bools become of type bool
	type B bool
	var b B = true
	switch x == x {
	case b /* ERROR "mismatched types B and bool" */ :
	}
	switch {
	case b /* ERROR "mismatched types B and bool" */ :
	}
}

func issue11667() {
	switch 9223372036854775808 /* ERROR "cannot use .* as int value.*\(overflows\)" */ {
	}
	switch 9223372036854775808 /* ERROR "cannot use .* as int value.*\(overflows\)" */ {
	case 9223372036854775808:
	}
	var x int
	switch x {
	case 9223372036854775808 /* ERROR "overflows int" */ :
	}
	var y float64
	switch y {
	case 9223372036854775808:
	}
}

func issue11687() {
	f := func() (_, _ int) { return }
	switch f /* ERROR "2-valued f" */ () {
	}
	var x int
	switch f /* ERROR "2-valued f" */ () {
	case x:
	}
	switch x {
	case f /* ERROR "2-valued f" */ ():
	}
}

type I interface {
	m()
}

type I2 interface {
	m(int)
}

type T struct{}
type T1 struct{}
type T2 struct{}

func (T) m() {}
func (T2) m(int) {}

func typeswitches() {
	var i int
	var x interface{}

	switch x.(type) {}
	switch (x /* ERROR "outside type switch" */ .(type)) {}

	switch x.(type) {
	default:
	default /* ERROR "multiple defaults" */ :
	}

	switch x /* ERROR "declared but not used" */ := x.(type) {}
	switch _ /* ERROR "no new variable on left side of :=" */ := x.(type) {}

	switch x := x.(type) {
	case int:
		var y int = x
		_ = y
	}

	switch x := i /* ERROR "not an interface" */ .(type) {}

	switch t := x.(type) {
	case nil:
		var v bool = t /* ERROR "cannot use .* in variable declaration" */
		_ = v
	case int:
		var v int = t
		_ = v
	case float32, complex64:
		var v float32 = t /* ERROR "cannot use .* in variable declaration" */
		_ = v
	default:
		var v float32 = t /* ERROR "cannot use .* in variable declaration" */
		_ = v
	}

	var t I
	switch t.(type) {
	case T:
	case T1 /* ERROR "missing method m" */ :
	case T2 /* ERROR "wrong type for method m" */ :
	case I2 /* STRICT "wrong type for method m" */ : // only an error in strict mode (issue 8561)
	}
}

// Test that each case clause uses the correct type of the variable
// declared by the type switch (issue 5504).
func typeswitch0() {
	switch y := interface{}(nil).(type) {
	case int:
		func() int { return y + 0 }()
	case float32:
		func() float32 { return y }()
	}
}

// Test correct scope setup.
// (no redeclaration errors expected in the type switch)
func typeswitch1() {
	var t I
	switch t := t; t := t.(type) {
	case nil:
		var _ I = t
	case T:
		var _ T = t
	default:
		var _ I = t
	}
}

// Test correct typeswitch against interface types.
type A interface { a() }
type B interface { b() }
type C interface { a(int) }

func typeswitch2() {
	switch A(nil).(type) {
	case A:
	case B:
	case C /* STRICT "cannot have dynamic type" */: // only an error in strict mode (issue 8561)
	}
}

func typeswitch3(x interface{}) {
	switch x.(type) {
	case int:
	case float64:
	case int /* ERROR duplicate case */ :
	}

	switch x.(type) {
	case nil:
	case int:
	case nil /* ERROR duplicate case */ , nil /* ERROR duplicate case */ :
	}

	type F func(int)
	switch x.(type) {
	case nil:
	case int, func(int):
	case float32, func /* ERROR duplicate case */ (x int):
	case F:
	}
}

func fors1() {
	for {}
	var i string
	_ = i
	for i := 0; i < 10; i++ {}
	for i := 0; i < 10; j /* ERROR cannot declare */ := 0 {}
}

func rangeloops1() {
	var (
		x int
		a [10]float32
		b []string
		p *[10]complex128
		pp **[10]complex128
		s string
		m map[int]bool
		c chan int
		sc chan<- int
		rc <-chan int
	)

	for range x /* ERROR "cannot range over" */ {}
	for _ = range x /* ERROR "cannot range over" */ {}
	for i := range x /* ERROR "cannot range over" */ {}

	for range a {}
	for i := range a {
		var ii int
		ii = i
		_ = ii
	}
	for i, x := range a {
		var ii int
		ii = i
		_ = ii
		var xx float64
		xx = x /* ERROR "cannot use .* in assignment" */
		_ = xx
	}
	var ii int
	var xx float32
	for ii, xx = range a {}
	_, _ = ii, xx

	for range b {}
	for i := range b {
		var ii int
		ii = i
		_ = ii
	}
	for i, x := range b {
		var ii int
		ii = i
		_ = ii
		var xx string
		xx = x
		_ = xx
	}

	for range s {}
	for i := range s {
		var ii int
		ii = i
		_ = ii
	}
	for i, x := range s {
		var ii int
		ii = i
		_ = ii
		var xx rune
		xx = x
		_ = xx
	}

	for range p {}
	for _, x := range p {
		var xx complex128
		xx = x
		_ = xx
	}

	for range pp /* ERROR "cannot range over" */ {}
	for _, x := range pp /* ERROR "cannot range over" */ {}

	for range m {}
	for k := range m {
		var kk int32
		kk = k /* ERROR "cannot use .* in assignment" */
		_ = kk
	}
	for k, v := range m {
		var kk int
		kk = k
		_ = kk
		if v {}
	}

	for range c {}
	for _, _ /* ERROR "only one iteration variable" */ = range c {}
	for e := range c {
		var ee int
		ee = e
		_ = ee
	}
<<<<<<< HEAD
	for _ = range sc /* ERROR "send-only channel" */ {}
=======
	for _ = range sc /* ERROR "cannot range over" */ {}
>>>>>>> 9456804e
	for _ = range rc {}

	// constant strings
	const cs = "foo"
	for range cs {}
	for range "" {}
	for i, x := range cs { _, _ = i, x }
	for i, x := range "" {
		var ii int
		ii = i
		_ = ii
		var xx rune
		xx = x
		_ = xx
	}
}

func rangeloops2() {
	type I int
	type R rune

	var a [10]int
	var i I
	_ = i
	for i /* ERROR cannot use .* in assignment */ = range a {}
	for i /* ERROR cannot use .* in assignment */ = range &a {}
	for i /* ERROR cannot use .* in assignment */ = range a[:] {}

	var s string
	var r R
	_ = r
	for i /* ERROR cannot use .* in assignment */ = range s {}
	for i /* ERROR cannot use .* in assignment */ = range "foo" {}
	for _, r /* ERROR cannot use .* in assignment */ = range s {}
	for _, r /* ERROR cannot use .* in assignment */ = range "foo" {}
}

func issue6766b() {
	for _ := /* ERROR no new variables */ range "" {}
	for a, a /* ERROR redeclared */ := range "" { _ = a }
	var a int
	_ = a
	for a, a /* ERROR redeclared */ := range []int{1, 2, 3} { _ = a }
}

// Test that despite errors in the range clause,
// the loop body is still type-checked (and thus
// errors reported).
func issue10148() {
	for y /* ERROR declared but not used */ := range "" {
		_ = "" /* ERROR cannot convert */ + 1
	}
	for range 1 /* ERROR cannot range over 1 */ {
		_ = "" /* ERROR cannot convert */ + 1
	}
	for y := range 1 /* ERROR cannot range over 1 */ {
		_ = "" /* ERROR cannot convert */ + 1
	}
}

func labels0() {
	goto L0
	goto L1
	L0:
	L1:
	L1 /* ERROR "already declared" */ :
	if true {
		goto L2
		L2:
		L0 /* ERROR "already declared" */ :
	}
	_ = func() {
		goto L0
		goto L1
		goto L2
		L0:
		L1:
		L2:
	}
}

func expression_statements(ch chan int) {
	expression_statements(ch)
	<-ch
	println()

	0 /* ERROR "not used" */
	1 /* ERROR "not used" */ +2
	cap /* ERROR "not used" */ (ch)
	println /* ERROR "must be called" */
}<|MERGE_RESOLUTION|>--- conflicted
+++ resolved
@@ -886,11 +886,7 @@
 		ee = e
 		_ = ee
 	}
-<<<<<<< HEAD
-	for _ = range sc /* ERROR "send-only channel" */ {}
-=======
 	for _ = range sc /* ERROR "cannot range over" */ {}
->>>>>>> 9456804e
 	for _ = range rc {}
 
 	// constant strings
