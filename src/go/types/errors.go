--- conflicted
+++ resolved
@@ -89,9 +89,6 @@
 		return
 	}
 
-<<<<<<< HEAD
-	err := Error{check.fset, pos, stripAnnotations(msg), msg, soft}
-=======
 	if isInternal {
 		e.Msg = stripAnnotations(e.Msg)
 		if check.errpos != nil {
@@ -107,14 +104,10 @@
 		err = e
 	}
 
->>>>>>> 9456804e
 	if check.firstErr == nil {
 		check.firstErr = err
 	}
 
-<<<<<<< HEAD
-	if check.conf.Trace {
-=======
 	if trace {
 		pos := e.Pos
 		msg := e.Msg
@@ -122,7 +115,6 @@
 			msg = err.Error()
 			pos = token.NoPos
 		}
->>>>>>> 9456804e
 		check.trace(pos, "ERROR: %s", msg)
 	}
 
@@ -237,13 +229,6 @@
 	}
 }
 
-<<<<<<< HEAD
-func (check *Checker) invalidOp(pos token.Pos, format string, args ...interface{}) {
-	check.errorf(pos, "invalid operation: "+format, args...)
-}
-
-=======
->>>>>>> 9456804e
 // stripAnnotations removes internal (type) annotations from s.
 func stripAnnotations(s string) string {
 	var b strings.Builder
