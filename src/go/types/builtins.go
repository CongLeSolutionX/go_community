--- conflicted
+++ resolved
@@ -307,11 +307,7 @@
 		}
 		resTyp := check.applyTypeFunc(f, x.typ)
 		if resTyp == nil {
-<<<<<<< HEAD
-			check.invalidArg(x.pos(), "arguments have type %s, expected floating-point", x.typ)
-=======
 			check.invalidArg(x, _InvalidComplex, "arguments have type %s, expected floating-point", x.typ)
->>>>>>> 9456804e
 			return
 		}
 
@@ -429,15 +425,11 @@
 		}
 		resTyp := check.applyTypeFunc(f, x.typ)
 		if resTyp == nil {
-<<<<<<< HEAD
-			check.invalidArg(x.pos(), "argument has type %s, expected complex type", x.typ)
-=======
 			code := _InvalidImag
 			if id == _Real {
 				code = _InvalidReal
 			}
 			check.invalidArg(x, code, "argument has type %s, expected complex type", x.typ)
->>>>>>> 9456804e
 			return
 		}
 
@@ -492,24 +484,14 @@
 		}
 
 		if !valid(T) {
-<<<<<<< HEAD
-			check.invalidArg(arg0.Pos(), "cannot make %s; type must be slice, map, or channel", arg0)
-=======
 			check.invalidArg(arg0, _InvalidMake, "cannot make %s; type must be slice, map, or channel", arg0)
->>>>>>> 9456804e
 			return
 		}
 		if nargs < min || max < nargs {
 			if min == max {
-<<<<<<< HEAD
-				check.errorf(call.Pos(), "%v expects %d arguments; found %d", call, min, nargs)
-			} else {
-				check.errorf(call.Pos(), "%v expects %d or %d arguments; found %d", call, min, max, nargs)
-=======
 				check.errorf(call, _WrongArgCount, "%v expects %d arguments; found %d", call, min, nargs)
 			} else {
 				check.errorf(call, _WrongArgCount, "%v expects %d or %d arguments; found %d", call, min, max, nargs)
->>>>>>> 9456804e
 			}
 			return
 		}
@@ -607,11 +589,7 @@
 	case _Alignof:
 		// unsafe.Alignof(x T) uintptr
 		if asTypeParam(x.typ) != nil {
-<<<<<<< HEAD
-			check.invalidOp(call.Pos(), "unsafe.Alignof undefined for %s", x)
-=======
 			check.invalidOp(call, _Todo, "unsafe.Alignof undefined for %s", x)
->>>>>>> 9456804e
 			return
 		}
 		check.assignment(x, nil, "argument to unsafe.Alignof")
@@ -672,11 +650,7 @@
 	case _Sizeof:
 		// unsafe.Sizeof(x T) uintptr
 		if asTypeParam(x.typ) != nil {
-<<<<<<< HEAD
-			check.invalidOp(call.Pos(), "unsafe.Sizeof undefined for %s", x)
-=======
 			check.invalidOp(call, _Todo, "unsafe.Sizeof undefined for %s", x)
->>>>>>> 9456804e
 			return
 		}
 		check.assignment(x, nil, "argument to unsafe.Sizeof")
@@ -758,11 +732,7 @@
 
 		// construct a suitable new type parameter
 		tpar := NewTypeName(token.NoPos, nil /* = Universe pkg */, "<type parameter>", nil)
-<<<<<<< HEAD
-		ptyp := check.NewTypeParam(tp.ptr, tpar, 0, &emptyInterface) // assigns type to tpar as a side-effect
-=======
 		ptyp := check.NewTypeParam(tpar, 0, &emptyInterface) // assigns type to tpar as a side-effect
->>>>>>> 9456804e
 		tsum := NewSum(rtypes)
 		ptyp.bound = &Interface{types: tsum, allMethods: markComplete, allTypes: tsum}
 
