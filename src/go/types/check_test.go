--- conflicted
+++ resolved
@@ -35,10 +35,7 @@
 	"go/token"
 	"internal/testenv"
 	"io/ioutil"
-<<<<<<< HEAD
-=======
 	"os"
->>>>>>> 9456804e
 	"path/filepath"
 	"regexp"
 	"strings"
@@ -75,11 +72,7 @@
 	var files []*ast.File
 	var errlist []error
 	for _, filename := range filenames {
-<<<<<<< HEAD
-		file, err := parser.ParseFile(fset, filename, nil, parser.AllErrors|parser.UnifiedParamLists)
-=======
 		file, err := parser.ParseFile(fset, filename, nil, mode)
->>>>>>> 9456804e
 		if file == nil {
 			t.Fatalf("%s: %s", filename, err)
 		}
@@ -197,11 +190,6 @@
 	}
 }
 
-<<<<<<< HEAD
-func checkFiles(t *testing.T, sources []string, trace bool) {
-	// parse files and collect parser errors
-	files, errlist := parseFiles(t, sources)
-=======
 func checkFiles(t *testing.T, sources []string) {
 	if len(sources) == 0 {
 		t.Fatal("no source files")
@@ -214,7 +202,6 @@
 
 	// parse files and collect parser errors
 	files, errlist := parseFiles(t, sources, mode)
->>>>>>> 9456804e
 
 	pkgName := "<no package>"
 	if len(files) > 0 {
@@ -230,26 +217,14 @@
 
 	// typecheck and collect typechecker errors
 	var conf Config
-<<<<<<< HEAD
-	conf.AcceptMethodTypeParams = true
-	conf.InferFromConstraints = true
-=======
-
->>>>>>> 9456804e
+
 	// special case for importC.src
 	if len(sources) == 1 && strings.HasSuffix(sources[0], "importC.src") {
 		conf.FakeImportC = true
 	}
-<<<<<<< HEAD
-	conf.Trace = trace
-	// We don't use importer.Default() below so we can eventually
-	// get testdata/map.go2 to import chans (still to be fixed).
-	conf.Importer = importer.ForCompiler(fset, "source", nil)
-=======
 	// TODO(rFindley) we may need to use the source importer when adding generics
 	// tests.
 	conf.Importer = importer.Default()
->>>>>>> 9456804e
 	conf.Error = func(err error) {
 		if *haltOnError {
 			defer panic(err)
@@ -304,8 +279,7 @@
 	}
 	testenv.MustHaveGoBuild(t)
 	DefPredeclaredTestFuncs()
-<<<<<<< HEAD
-	checkFiles(t, strings.Split(*testFiles, " "), testing.Verbose())
+	checkFiles(t, strings.Split(*testFiles, " "))
 }
 
 func TestTestdata(t *testing.T)  { DefPredeclaredTestFuncs(); testDir(t, "testdata") }
@@ -315,52 +289,24 @@
 func testDir(t *testing.T, dir string) {
 	testenv.MustHaveGoBuild(t)
 
-	fis, err := ioutil.ReadDir(dir)
-=======
-	checkFiles(t, strings.Split(*testFiles, " "))
-}
-
-func TestTestdata(t *testing.T)  { DefPredeclaredTestFuncs(); testDir(t, "testdata") }
-func TestExamples(t *testing.T)  { testDir(t, "examples") }
-func TestFixedbugs(t *testing.T) { testDir(t, "fixedbugs") }
-
-func testDir(t *testing.T, dir string) {
-	testenv.MustHaveGoBuild(t)
-
 	fis, err := os.ReadDir(dir)
->>>>>>> 9456804e
 	if err != nil {
 		t.Error(err)
 		return
 	}
 
-<<<<<<< HEAD
-	for count, fi := range fis {
-		path := filepath.Join(dir, fi.Name())
-
-		// if fi is a directory, its files make up a single package
-		if fi.IsDir() {
-			if testing.Verbose() {
-				fmt.Printf("%3d %s\n", count, path)
-			}
-=======
 	for _, fi := range fis {
 		path := filepath.Join(dir, fi.Name())
 
 		// if fi is a directory, its files make up a single package
 		var files []string
 		if fi.IsDir() {
->>>>>>> 9456804e
 			fis, err := ioutil.ReadDir(path)
 			if err != nil {
 				t.Error(err)
 				continue
 			}
-<<<<<<< HEAD
-			files := make([]string, len(fis))
-=======
 			files = make([]string, len(fis))
->>>>>>> 9456804e
 			for i, fi := range fis {
 				// if fi is a directory, checkFiles below will complain
 				files[i] = filepath.Join(path, fi.Name())
@@ -368,23 +314,11 @@
 					fmt.Printf("\t%s\n", files[i])
 				}
 			}
-<<<<<<< HEAD
-			checkFiles(t, files, false)
-			continue
-		}
-
-		// otherwise, fi is a stand-alone file
-		if testing.Verbose() {
-			fmt.Printf("%3d %s\n", count, path)
-		}
-		checkFiles(t, []string{path}, false)
-=======
 		} else {
 			files = []string{path}
 		}
 		t.Run(filepath.Base(path), func(t *testing.T) {
 			checkFiles(t, files)
 		})
->>>>>>> 9456804e
 	}
 }