// Copyright 2009 The Go Authors. All rights reserved.
// Use of this source code is governed by a BSD-style
// license that can be found in the LICENSE file.

// Garbage collector: marking and scanning

package runtime

import (
	"runtime/internal/atomic"
	"runtime/internal/sys"
	"unsafe"
)

const (
	fixedRootFinalizers = iota
	fixedRootFreeGStacks
	fixedRootCount

	// rootBlockBytes is the number of bytes to scan per data or
	// BSS root.
	rootBlockBytes = 256 << 10

	// rootBlockSpans is the number of spans to scan per span
	// root.
	rootBlockSpans = 8 * 1024 // 64MB worth of spans

	// maxObletBytes is the maximum bytes of an object to scan at
	// once. Larger objects will be split up into "oblets" of at
	// most this size. Since we can scan 1–2 MB/ms, 128 KB bounds
	// scan preemption at ~100 µs.
	//
	// This must be > _MaxSmallSize so that the object base is the
	// span base.
	maxObletBytes = 128 << 10

	// idleCheckThreshold specifies how many units of work to do
	// between run queue checks in an idle worker. Assuming a scan
	// rate of 1 MB/ms, this is ~100 µs. Lower values have higher
	// overhead in the scan loop (the scheduler check may perform
	// a syscall, so its overhead is nontrivial). Higher values
	// make the system less responsive to incoming work.
	idleCheckThreshold = 100000
)

// gcMarkRootPrepare queues root scanning jobs (stacks, globals, and
// some miscellany) and initializes scanning-related state.
//
// The caller must have call gcCopySpans().
//
// The world must be stopped.
//
//go:nowritebarrier
func gcMarkRootPrepare() {
	if gcphase == _GCmarktermination {
		work.nFlushCacheRoots = int(gomaxprocs)
	} else {
		work.nFlushCacheRoots = 0
	}

	// Compute how many data and BSS root blocks there are.
	nBlocks := func(bytes uintptr) int {
		return int((bytes + rootBlockBytes - 1) / rootBlockBytes)
	}

	work.nDataRoots = 0
	work.nBSSRoots = 0

	// Only scan globals once per cycle; preferably concurrently.
	if !work.markrootDone {
		for _, datap := range activeModules() {
			nDataRoots := nBlocks(datap.edata - datap.data)
			if nDataRoots > work.nDataRoots {
				work.nDataRoots = nDataRoots
			}
		}

		for _, datap := range activeModules() {
			nBSSRoots := nBlocks(datap.ebss - datap.bss)
			if nBSSRoots > work.nBSSRoots {
				work.nBSSRoots = nBSSRoots
			}
		}
	}

	if !work.markrootDone {
		// On the first markroot, we need to scan span roots.
		// In concurrent GC, this happens during concurrent
		// mark and we depend on addfinalizer to ensure the
		// above invariants for objects that get finalizers
		// after concurrent mark. In STW GC, this will happen
		// during mark termination.
		//
		// We're only interested in scanning the in-use spans,
		// which will all be swept at this point. More spans
		// may be added to this list during concurrent GC, but
		// we only care about spans that were allocated before
		// this mark phase.
		work.nSpanRoots = mheap_.sweepSpans[mheap_.sweepgen/2%2].numBlocks()

		// On the first markroot, we need to scan all Gs. Gs
		// may be created after this point, but it's okay that
		// we ignore them because they begin life without any
		// roots, so there's nothing to scan, and any roots
		// they create during the concurrent phase will be
		// scanned during mark termination. During mark
		// termination, allglen isn't changing, so we'll scan
		// all Gs.
		work.nStackRoots = int(atomic.Loaduintptr(&allglen))
		work.nRescanRoots = 0
	} else {
		// We've already scanned span roots and kept the scan
		// up-to-date during concurrent mark.
		work.nSpanRoots = 0

		// On the second pass of markroot, we're just scanning
		// dirty stacks. It's safe to access rescan since the
		// world is stopped.
		work.nStackRoots = 0
		work.nRescanRoots = len(work.rescan.list)
	}

	work.markrootNext = 0
	work.markrootJobs = uint32(fixedRootCount + work.nFlushCacheRoots + work.nDataRoots + work.nBSSRoots + work.nSpanRoots + work.nStackRoots + work.nRescanRoots)
}

// gcMarkRootCheck checks that all roots have been scanned. It is
// purely for debugging.
func gcMarkRootCheck() {
	if work.markrootNext < work.markrootJobs {
		print(work.markrootNext, " of ", work.markrootJobs, " markroot jobs done\n")
		throw("left over markroot jobs")
	}

	lock(&allglock)
	// Check that stacks have been scanned.
	var gp *g
	if gcphase == _GCmarktermination && debug.gcrescanstacks > 0 {
		for i := 0; i < len(allgs); i++ {
			gp = allgs[i]
			if !(gp.gcscandone && gp.gcscanvalid) && readgstatus(gp) != _Gdead {
				goto fail
			}
		}
	} else {
		for i := 0; i < work.nStackRoots; i++ {
			gp = allgs[i]
			if !gp.gcscandone {
				goto fail
			}
		}
	}
	unlock(&allglock)
	return

fail:
	println("gp", gp, "goid", gp.goid,
		"status", readgstatus(gp),
		"gcscandone", gp.gcscandone,
		"gcscanvalid", gp.gcscanvalid)
	unlock(&allglock) // Avoid self-deadlock with traceback.
	throw("scan missed a g")
}

// ptrmask for an allocation containing a single pointer.
var oneptrmask = [...]uint8{1}

// markroot scans the i'th root.
//
// Preemption must be disabled (because this uses a gcWork).
//
// nowritebarrier is only advisory here.
//
//go:nowritebarrier
func markroot(gcw *gcWork, i uint32) {
	// TODO(austin): This is a bit ridiculous. Compute and store
	// the bases in gcMarkRootPrepare instead of the counts.
	baseFlushCache := uint32(fixedRootCount)
	baseData := baseFlushCache + uint32(work.nFlushCacheRoots)
	baseBSS := baseData + uint32(work.nDataRoots)
	baseSpans := baseBSS + uint32(work.nBSSRoots)
	baseStacks := baseSpans + uint32(work.nSpanRoots)
	baseRescan := baseStacks + uint32(work.nStackRoots)
	end := baseRescan + uint32(work.nRescanRoots)

	// Note: if you add a case here, please also update heapdump.go:dumproots.
	switch {
	case baseFlushCache <= i && i < baseData:
		flushmcache(int(i - baseFlushCache))

	case baseData <= i && i < baseBSS:
		for _, datap := range activeModules() {
			markrootBlock(datap.data, datap.edata-datap.data, datap.gcdatamask.bytedata, gcw, int(i-baseData))
		}

	case baseBSS <= i && i < baseSpans:
		for _, datap := range activeModules() {
			markrootBlock(datap.bss, datap.ebss-datap.bss, datap.gcbssmask.bytedata, gcw, int(i-baseBSS))
		}

	case i == fixedRootFinalizers:
		for fb := allfin; fb != nil; fb = fb.alllink {
			cnt := uintptr(atomic.Load(&fb.cnt))
			scanblock(uintptr(unsafe.Pointer(&fb.fin[0])), cnt*unsafe.Sizeof(fb.fin[0]), &finptrmask[0], gcw)
		}

	case i == fixedRootFreeGStacks:
		// Only do this once per GC cycle; preferably
		// concurrently.
		if !work.markrootDone {
			// Switch to the system stack so we can call
			// stackfree.
			systemstack(markrootFreeGStacks)
		}

	case baseSpans <= i && i < baseStacks:
		// mark MSpan.specials
		markrootSpans(gcw, int(i-baseSpans))

	default:
		// the rest is scanning goroutine stacks
		var gp *g
		if baseStacks <= i && i < baseRescan {
			gp = allgs[i-baseStacks]
		} else if baseRescan <= i && i < end {
			gp = work.rescan.list[i-baseRescan].ptr()
			if gp.gcRescan != int32(i-baseRescan) {
				// Looking for issue #17099.
				println("runtime: gp", gp, "found at rescan index", i-baseRescan, "but should be at", gp.gcRescan)
				throw("bad g rescan index")
			}
		} else {
			throw("markroot: bad index")
		}

		// remember when we've first observed the G blocked
		// needed only to output in traceback
		status := readgstatus(gp) // We are not in a scan state
		if (status == _Gwaiting || status == _Gsyscall) && gp.waitsince == 0 {
			gp.waitsince = work.tstart
		}

		// scang must be done on the system stack in case
		// we're trying to scan our own stack.
		systemstack(func() {
			// If this is a self-scan, put the user G in
			// _Gwaiting to prevent self-deadlock. It may
			// already be in _Gwaiting if this is a mark
			// worker or we're in mark termination.
			userG := getg().m.curg
			selfScan := gp == userG && readgstatus(userG) == _Grunning
			if selfScan {
				casgstatus(userG, _Grunning, _Gwaiting)
				userG.waitreason = "garbage collection scan"
			}

			// TODO: scang blocks until gp's stack has
			// been scanned, which may take a while for
			// running goroutines. Consider doing this in
			// two phases where the first is non-blocking:
			// we scan the stacks we can and ask running
			// goroutines to scan themselves; and the
			// second blocks.
			scang(gp, gcw)

			if selfScan {
				casgstatus(userG, _Gwaiting, _Grunning)
			}
		})
	}
}

// markrootBlock scans the shard'th shard of the block of memory [b0,
// b0+n0), with the given pointer mask.
//
//go:nowritebarrier
func markrootBlock(b0, n0 uintptr, ptrmask0 *uint8, gcw *gcWork, shard int) {
	if rootBlockBytes%(8*sys.PtrSize) != 0 {
		// This is necessary to pick byte offsets in ptrmask0.
		throw("rootBlockBytes must be a multiple of 8*ptrSize")
	}

	b := b0 + uintptr(shard)*rootBlockBytes
	if b >= b0+n0 {
		return
	}
	ptrmask := (*uint8)(add(unsafe.Pointer(ptrmask0), uintptr(shard)*(rootBlockBytes/(8*sys.PtrSize))))
	n := uintptr(rootBlockBytes)
	if b+n > b0+n0 {
		n = b0 + n0 - b
	}

	// Scan this shard.
	scanblock(b, n, ptrmask, gcw)
}

// markrootFreeGStacks frees stacks of dead Gs.
//
// This does not free stacks of dead Gs cached on Ps, but having a few
// cached stacks around isn't a problem.
//
//TODO go:nowritebarrier
func markrootFreeGStacks() {
	// Take list of dead Gs with stacks.
	lock(&sched.gflock)
	list := sched.gfreeStack
	sched.gfreeStack = nil
	unlock(&sched.gflock)
	if list == nil {
		return
	}

	// Free stacks.
	tail := list
	for gp := list; gp != nil; gp = gp.schedlink.ptr() {
		shrinkstack(gp)
		tail = gp
	}

	// Put Gs back on the free list.
	lock(&sched.gflock)
	tail.schedlink.set(sched.gfreeNoStack)
	sched.gfreeNoStack = list
	unlock(&sched.gflock)
}

// markrootSpans marks roots for one shard of work.spans.
//
//go:nowritebarrier
func markrootSpans(gcw *gcWork, shard int) {
	// Objects with finalizers have two GC-related invariants:
	//
	// 1) Everything reachable from the object must be marked.
	// This ensures that when we pass the object to its finalizer,
	// everything the finalizer can reach will be retained.
	//
	// 2) Finalizer specials (which are not in the garbage
	// collected heap) are roots. In practice, this means the fn
	// field must be scanned.
	//
	// TODO(austin): There are several ideas for making this more
	// efficient in issue #11485.

	if work.markrootDone {
		throw("markrootSpans during second markroot")
	}

	sg := mheap_.sweepgen
	spans := mheap_.sweepSpans[mheap_.sweepgen/2%2].block(shard)
	// Note that work.spans may not include spans that were
	// allocated between entering the scan phase and now. This is
	// okay because any objects with finalizers in those spans
	// must have been allocated and given finalizers after we
	// entered the scan phase, so addfinalizer will have ensured
	// the above invariants for them.
	for _, s := range spans {
		if s.state != mSpanInUse {
			continue
		}
		if !useCheckmark && s.sweepgen != sg {
			// sweepgen was updated (+2) during non-checkmark GC pass
			print("sweep ", s.sweepgen, " ", sg, "\n")
			throw("gc: unswept span")
		}

		// Speculatively check if there are any specials
		// without acquiring the span lock. This may race with
		// adding the first special to a span, but in that
		// case addfinalizer will observe that the GC is
		// active (which is globally synchronized) and ensure
		// the above invariants. We may also ensure the
		// invariants, but it's okay to scan an object twice.
		if s.specials == nil {
			continue
		}

		// Lock the specials to prevent a special from being
		// removed from the list while we're traversing it.
		lock(&s.speciallock)

		for sp := s.specials; sp != nil; sp = sp.next {
			if sp.kind != _KindSpecialFinalizer {
				continue
			}
			// don't mark finalized object, but scan it so we
			// retain everything it points to.
			spf := (*specialfinalizer)(unsafe.Pointer(sp))
			// A finalizer can be set for an inner byte of an object, find object beginning.
			p := s.base() + uintptr(spf.special.offset)/s.elemsize*s.elemsize

			// Mark everything that can be reached from
			// the object (but *not* the object itself or
			// we'll never collect it).
			scanobject(p, gcw)

			// The special itself is a root.
			scanblock(uintptr(unsafe.Pointer(&spf.fn)), sys.PtrSize, &oneptrmask[0], gcw)
		}

		unlock(&s.speciallock)
	}
}

// gcAssistAlloc performs GC work to make gp's assist debt positive.
// gp must be the calling user gorountine.
//
// This must be called with preemption enabled.
func gcAssistAlloc(gp *g) {
	// Don't assist in non-preemptible contexts. These are
	// generally fragile and won't allow the assist to block.
	if getg() == gp.m.g0 {
		return
	}
	if mp := getg().m; mp.locks > 0 || mp.preemptoff != "" {
		return
	}

retry:
	// Compute the amount of scan work we need to do to make the
	// balance positive. When the required amount of work is low,
	// we over-assist to build up credit for future allocations
	// and amortize the cost of assisting.
	debtBytes := -gp.gcAssistBytes
	scanWork := int64(gcController.assistWorkPerByte * float64(debtBytes))
	if scanWork < gcOverAssistWork {
		scanWork = gcOverAssistWork
		debtBytes = int64(gcController.assistBytesPerWork * float64(scanWork))
	}

	// Steal as much credit as we can from the background GC's
	// scan credit. This is racy and may drop the background
	// credit below 0 if two mutators steal at the same time. This
	// will just cause steals to fail until credit is accumulated
	// again, so in the long run it doesn't really matter, but we
	// do have to handle the negative credit case.
	bgScanCredit := atomic.Loadint64(&gcController.bgScanCredit)
	stolen := int64(0)
	if bgScanCredit > 0 {
		if bgScanCredit < scanWork {
			stolen = bgScanCredit
			gp.gcAssistBytes += 1 + int64(gcController.assistBytesPerWork*float64(stolen))
		} else {
			stolen = scanWork
			gp.gcAssistBytes += debtBytes
		}
		atomic.Xaddint64(&gcController.bgScanCredit, -stolen)

		scanWork -= stolen

		if scanWork == 0 {
			// We were able to steal all of the credit we
			// needed.
			return
		}
	}

	// Perform assist work
	systemstack(func() {
		gcAssistAlloc1(gp, scanWork)
		// The user stack may have moved, so this can't touch
		// anything on it until it returns from systemstack.
	})

	completed := gp.param != nil
	gp.param = nil
	if completed {
		gcMarkDone()
	}

	if gp.gcAssistBytes < 0 {
		// We were unable steal enough credit or perform
		// enough work to pay off the assist debt. We need to
		// do one of these before letting the mutator allocate
		// more to prevent over-allocation.
		//
		// If this is because we were preempted, reschedule
		// and try some more.
		if gp.preempt {
			Gosched()
			goto retry
		}

		// Add this G to an assist queue and park. When the GC
		// has more background credit, it will satisfy queued
		// assists before flushing to the global credit pool.
		//
		// Note that this does *not* get woken up when more
		// work is added to the work list. The theory is that
		// there wasn't enough work to do anyway, so we might
		// as well let background marking take care of the
		// work that is available.
		if !gcParkAssist() {
			goto retry
		}

		// At this point either background GC has satisfied
		// this G's assist debt, or the GC cycle is over.
	}
}

// gcAssistAlloc1 is the part of gcAssistAlloc that runs on the system
// stack. This is a separate function to make it easier to see that
// we're not capturing anything from the user stack, since the user
// stack may move while we're in this function.
//
// gcAssistAlloc1 indicates whether this assist completed the mark
// phase by setting gp.param to non-nil. This can't be communicated on
// the stack since it may move.
//
//go:systemstack
func gcAssistAlloc1(gp *g, scanWork int64) {
	// Clear the flag indicating that this assist completed the
	// mark phase.
	gp.param = nil

	if atomic.Load(&gcBlackenEnabled) == 0 {
		// The gcBlackenEnabled check in malloc races with the
		// store that clears it but an atomic check in every malloc
		// would be a performance hit.
		// Instead we recheck it here on the non-preemptable system
		// stack to determine if we should preform an assist.

		// GC is done, so ignore any remaining debt.
		gp.gcAssistBytes = 0
		return
	}
	// Track time spent in this assist. Since we're on the
	// system stack, this is non-preemptible, so we can
	// just measure start and end time.
	startTime := nanotime()

	decnwait := atomic.Xadd(&work.nwait, -1)
	if decnwait == work.nproc {
		println("runtime: work.nwait =", decnwait, "work.nproc=", work.nproc)
		throw("nwait > work.nprocs")
	}

	// gcDrainN requires the caller to be preemptible.
	casgstatus(gp, _Grunning, _Gwaiting)
	gp.waitreason = "GC assist marking"

	// drain own cached work first in the hopes that it
	// will be more cache friendly.
	gcw := &getg().m.p.ptr().gcw
	workDone := gcDrainN(gcw, scanWork)
	// If we are near the end of the mark phase
	// dispose of the gcw.
	if gcBlackenPromptly {
		gcw.dispose()
	}

	casgstatus(gp, _Gwaiting, _Grunning)

	// Record that we did this much scan work.
	//
	// Back out the number of bytes of assist credit that
	// this scan work counts for. The "1+" is a poor man's
	// round-up, to ensure this adds credit even if
	// assistBytesPerWork is very low.
	gp.gcAssistBytes += 1 + int64(gcController.assistBytesPerWork*float64(workDone))

	// If this is the last worker and we ran out of work,
	// signal a completion point.
	incnwait := atomic.Xadd(&work.nwait, +1)
	if incnwait > work.nproc {
		println("runtime: work.nwait=", incnwait,
			"work.nproc=", work.nproc,
			"gcBlackenPromptly=", gcBlackenPromptly)
		throw("work.nwait > work.nproc")
	}

	if incnwait == work.nproc && !gcMarkWorkAvailable(nil) {
		// This has reached a background completion point. Set
		// gp.param to a non-nil value to indicate this. It
		// doesn't matter what we set it to (it just has to be
		// a valid pointer).
		gp.param = unsafe.Pointer(gp)
	}
	duration := nanotime() - startTime
	_p_ := gp.m.p.ptr()
	_p_.gcAssistTime += duration
	if _p_.gcAssistTime > gcAssistTimeSlack {
		atomic.Xaddint64(&gcController.assistTime, _p_.gcAssistTime)
		_p_.gcAssistTime = 0
	}
}

// gcWakeAllAssists wakes all currently blocked assists. This is used
// at the end of a GC cycle. gcBlackenEnabled must be false to prevent
// new assists from going to sleep after this point.
func gcWakeAllAssists() {
	lock(&work.assistQueue.lock)
	injectglist(work.assistQueue.head.ptr())
	work.assistQueue.head.set(nil)
	work.assistQueue.tail.set(nil)
	unlock(&work.assistQueue.lock)
}

// gcParkAssist puts the current goroutine on the assist queue and parks.
//
// gcParkAssist returns whether the assist is now satisfied. If it
// returns false, the caller must retry the assist.
//
//go:nowritebarrier
func gcParkAssist() bool {
	lock(&work.assistQueue.lock)
	// If the GC cycle finished while we were getting the lock,
	// exit the assist. The cycle can't finish while we hold the
	// lock.
	if atomic.Load(&gcBlackenEnabled) == 0 {
		unlock(&work.assistQueue.lock)
		return true
	}

	gp := getg()
	oldHead, oldTail := work.assistQueue.head, work.assistQueue.tail
	if oldHead == 0 {
		work.assistQueue.head.set(gp)
	} else {
		oldTail.ptr().schedlink.set(gp)
	}
	work.assistQueue.tail.set(gp)
	gp.schedlink.set(nil)

	// Recheck for background credit now that this G is in
	// the queue, but can still back out. This avoids a
	// race in case background marking has flushed more
	// credit since we checked above.
	if atomic.Loadint64(&gcController.bgScanCredit) > 0 {
		work.assistQueue.head = oldHead
		work.assistQueue.tail = oldTail
		if oldTail != 0 {
			oldTail.ptr().schedlink.set(nil)
		}
		unlock(&work.assistQueue.lock)
		return false
	}
	// Park.
	goparkunlock(&work.assistQueue.lock, "GC assist wait", traceEvGoBlockGC, 2)
	return true
}

// gcFlushBgCredit flushes scanWork units of background scan work
// credit. This first satisfies blocked assists on the
// work.assistQueue and then flushes any remaining credit to
// gcController.bgScanCredit.
//
// Write barriers are disallowed because this is used by gcDrain after
// it has ensured that all work is drained and this must preserve that
// condition.
//
//go:nowritebarrierrec
func gcFlushBgCredit(scanWork int64) {
	if work.assistQueue.head == 0 {
		// Fast path; there are no blocked assists. There's a
		// small window here where an assist may add itself to
		// the blocked queue and park. If that happens, we'll
		// just get it on the next flush.
		atomic.Xaddint64(&gcController.bgScanCredit, scanWork)
		return
	}

	scanBytes := int64(float64(scanWork) * gcController.assistBytesPerWork)

	lock(&work.assistQueue.lock)
	gp := work.assistQueue.head.ptr()
	for gp != nil && scanBytes > 0 {
		// Note that gp.gcAssistBytes is negative because gp
		// is in debt. Think carefully about the signs below.
		if scanBytes+gp.gcAssistBytes >= 0 {
			// Satisfy this entire assist debt.
			scanBytes += gp.gcAssistBytes
			gp.gcAssistBytes = 0
			xgp := gp
			gp = gp.schedlink.ptr()
			// It's important that we *not* put xgp in
			// runnext. Otherwise, it's possible for user
			// code to exploit the GC worker's high
			// scheduler priority to get itself always run
			// before other goroutines and always in the
			// fresh quantum started by GC.
			ready(xgp, 0, false)
		} else {
			// Partially satisfy this assist.
			gp.gcAssistBytes += scanBytes
			scanBytes = 0
			// As a heuristic, we move this assist to the
			// back of the queue so that large assists
			// can't clog up the assist queue and
			// substantially delay small assists.
			xgp := gp
			gp = gp.schedlink.ptr()
			if gp == nil {
				// gp is the only assist in the queue.
				gp = xgp
			} else {
				xgp.schedlink = 0
				work.assistQueue.tail.ptr().schedlink.set(xgp)
				work.assistQueue.tail.set(xgp)
			}
			break
		}
	}
	work.assistQueue.head.set(gp)
	if gp == nil {
		work.assistQueue.tail.set(nil)
	}

	if scanBytes > 0 {
		// Convert from scan bytes back to work.
		scanWork = int64(float64(scanBytes) * gcController.assistWorkPerByte)
		atomic.Xaddint64(&gcController.bgScanCredit, scanWork)
	}
	unlock(&work.assistQueue.lock)
}

// scanstack scans gp's stack, greying all pointers found on the stack.
//
// During mark phase, it also installs stack barriers while traversing
// gp's stack. During mark termination, it stops scanning when it
// reaches an unhit stack barrier.
//
// scanstack is marked go:systemstack because it must not be preempted
// while using a workbuf.
//
//go:nowritebarrier
//go:systemstack
func scanstack(gp *g, gcw *gcWork) {
	if gp.gcscanvalid {
		return
	}

	if readgstatus(gp)&_Gscan == 0 {
		print("runtime:scanstack: gp=", gp, ", goid=", gp.goid, ", gp->atomicstatus=", hex(readgstatus(gp)), "\n")
		throw("scanstack - bad status")
	}

	switch readgstatus(gp) &^ _Gscan {
	default:
		print("runtime: gp=", gp, ", goid=", gp.goid, ", gp->atomicstatus=", readgstatus(gp), "\n")
		throw("mark - bad status")
	case _Gdead:
		return
	case _Grunning:
		print("runtime: gp=", gp, ", goid=", gp.goid, ", gp->atomicstatus=", readgstatus(gp), "\n")
		throw("scanstack: goroutine not stopped")
	case _Grunnable, _Gsyscall, _Gwaiting:
		// ok
	}

	if gp == getg() {
		throw("can't scan our own stack")
	}
	mp := gp.m
	if mp != nil && mp.helpgc != 0 {
		throw("can't scan gchelper stack")
	}

	// Shrink the stack if not much of it is being used. During
	// concurrent GC, we can do this during concurrent mark.
	if !work.markrootDone {
		shrinkstack(gp)
	}

	// Prepare for stack barrier insertion/removal.
	var sp, barrierOffset, nextBarrier uintptr
	if gp.syscallsp != 0 {
		sp = gp.syscallsp
	} else {
		sp = gp.sched.sp
	}
	gcLockStackBarriers(gp) // Not necessary during mark term, but harmless.
	switch gcphase {
	case _GCmark:
		// Install stack barriers during stack scan.
		barrierOffset = uintptr(firstStackBarrierOffset)
		nextBarrier = sp + barrierOffset

		if debug.gcstackbarrieroff > 0 {
			nextBarrier = ^uintptr(0)
		}

		// Remove any existing stack barriers before we
		// install new ones.
		gcRemoveStackBarriers(gp)

	case _GCmarktermination:
		if !work.markrootDone {
			// This is a STW GC. There may be stale stack
			// barriers from an earlier cycle since we
			// never passed through mark phase.
			gcRemoveStackBarriers(gp)
		}

		if int(gp.stkbarPos) == len(gp.stkbar) {
			// gp hit all of the stack barriers (or there
			// were none). Re-scan the whole stack.
			nextBarrier = ^uintptr(0)
		} else {
			// Only re-scan up to the lowest un-hit
			// barrier. Any frames above this have not
			// executed since the concurrent scan of gp and
			// any writes through up-pointers to above
			// this barrier had write barriers.
			nextBarrier = gp.stkbar[gp.stkbarPos].savedLRPtr
			if debugStackBarrier {
				print("rescan below ", hex(nextBarrier), " in [", hex(sp), ",", hex(gp.stack.hi), ") goid=", gp.goid, "\n")
			}
		}

	default:
		throw("scanstack in wrong phase")
	}

	// Scan the stack.
	var cache pcvalueCache
	n := 0
	scanframe := func(frame *stkframe, unused unsafe.Pointer) bool {
		scanframeworker(frame, &cache, gcw)

		if frame.fp > nextBarrier {
			// We skip installing a barrier on bottom-most
			// frame because on LR machines this LR is not
			// on the stack.
			if gcphase == _GCmark && n != 0 {
				if gcInstallStackBarrier(gp, frame) {
					barrierOffset *= 2
					nextBarrier = sp + barrierOffset
				}
			} else if gcphase == _GCmarktermination {
				// We just scanned a frame containing
				// a return to a stack barrier. Since
				// this frame never returned, we can
				// stop scanning.
				return false
			}
		}
		n++

		return true
	}
	gentraceback(^uintptr(0), ^uintptr(0), 0, gp, 0, nil, 0x7fffffff, scanframe, nil, 0)
	tracebackdefers(gp, scanframe, nil)
	gcUnlockStackBarriers(gp)
	if gcphase == _GCmark {
		// gp may have added itself to the rescan list between
		// when GC started and now. It's clean now, so remove
		// it. This isn't safe during mark termination because
		// mark termination is consuming this list, but it's
		// also not necessary.
		dequeueRescan(gp)
	}
	gp.gcscanvalid = true
}

// Scan a stack frame: local variables and function arguments/results.
//go:nowritebarrier
func scanframeworker(frame *stkframe, cache *pcvalueCache, gcw *gcWork) {

	f := frame.fn
	targetpc := frame.continpc
	if targetpc == 0 {
		// Frame is dead.
		return
	}
	if _DebugGC > 1 {
		print("scanframe ", funcname(f), "\n")
	}
	if targetpc != f.entry {
		targetpc--
	}
	pcdata := pcdatavalue(f, _PCDATA_StackMapIndex, targetpc, cache)
	if pcdata == -1 {
		// We do not have a valid pcdata value but there might be a
		// stackmap for this function. It is likely that we are looking
		// at the function prologue, assume so and hope for the best.
		pcdata = 0
	}

	// Scan local variables if stack frame has been allocated.
	size := frame.varp - frame.sp
	var minsize uintptr
	switch sys.ArchFamily {
	case sys.ARM64:
		minsize = sys.SpAlign
	default:
		minsize = sys.MinFrameSize
	}
	if size > minsize {
		stkmap := (*stackmap)(funcdata(f, _FUNCDATA_LocalsPointerMaps))
		if stkmap == nil || stkmap.n <= 0 {
			print("runtime: frame ", funcname(f), " untyped locals ", hex(frame.varp-size), "+", hex(size), "\n")
			throw("missing stackmap")
		}

		// Locals bitmap information, scan just the pointers in locals.
		if pcdata < 0 || pcdata >= stkmap.n {
			// don't know where we are
			print("runtime: pcdata is ", pcdata, " and ", stkmap.n, " locals stack map entries for ", funcname(f), " (targetpc=", targetpc, ")\n")
			throw("scanframe: bad symbol table")
		}
		bv := stackmapdata(stkmap, pcdata)
		size = uintptr(bv.n) * sys.PtrSize
		scanblock(frame.varp-size, size, bv.bytedata, gcw)
	}

	// Scan arguments.
	if frame.arglen > 0 {
		var bv bitvector
		if frame.argmap != nil {
			bv = *frame.argmap
		} else {
			stkmap := (*stackmap)(funcdata(f, _FUNCDATA_ArgsPointerMaps))
			if stkmap == nil || stkmap.n <= 0 {
				print("runtime: frame ", funcname(f), " untyped args ", hex(frame.argp), "+", hex(frame.arglen), "\n")
				throw("missing stackmap")
			}
			if pcdata < 0 || pcdata >= stkmap.n {
				// don't know where we are
				print("runtime: pcdata is ", pcdata, " and ", stkmap.n, " args stack map entries for ", funcname(f), " (targetpc=", targetpc, ")\n")
				throw("scanframe: bad symbol table")
			}
			bv = stackmapdata(stkmap, pcdata)
		}
		scanblock(frame.argp, uintptr(bv.n)*sys.PtrSize, bv.bytedata, gcw)
	}
}

// queueRescan adds gp to the stack rescan list and clears
// gp.gcscanvalid. The caller must own gp and ensure that gp isn't
// already on the rescan list.
func queueRescan(gp *g) {
	if debug.gcrescanstacks == 0 {
		// Clear gcscanvalid to keep assertions happy.
		//
		// TODO: Remove gcscanvalid entirely when we remove
		// stack rescanning.
		gp.gcscanvalid = false
		return
	}

	if gcphase == _GCoff {
		gp.gcscanvalid = false
		return
	}
	if gp.gcRescan != -1 {
		throw("g already on rescan list")
	}

	lock(&work.rescan.lock)
	gp.gcscanvalid = false

	// Recheck gcphase under the lock in case there was a phase change.
	if gcphase == _GCoff {
		unlock(&work.rescan.lock)
		return
	}
	if len(work.rescan.list) == cap(work.rescan.list) {
		throw("rescan list overflow")
	}
	n := len(work.rescan.list)
	gp.gcRescan = int32(n)
	work.rescan.list = work.rescan.list[:n+1]
	work.rescan.list[n].set(gp)
	unlock(&work.rescan.lock)
}

// dequeueRescan removes gp from the stack rescan list, if gp is on
// the rescan list. The caller must own gp.
func dequeueRescan(gp *g) {
	if debug.gcrescanstacks == 0 {
		return
	}

	if gp.gcRescan == -1 {
		return
	}
	if gcphase == _GCoff {
		gp.gcRescan = -1
		return
	}

	lock(&work.rescan.lock)
	if work.rescan.list[gp.gcRescan].ptr() != gp {
		throw("bad dequeueRescan")
	}
	// Careful: gp may itself be the last G on the list.
	last := work.rescan.list[len(work.rescan.list)-1]
	work.rescan.list[gp.gcRescan] = last
	last.ptr().gcRescan = gp.gcRescan
	gp.gcRescan = -1
	work.rescan.list = work.rescan.list[:len(work.rescan.list)-1]
	unlock(&work.rescan.lock)
}

type gcDrainFlags int

const (
	gcDrainUntilPreempt gcDrainFlags = 1 << iota
	gcDrainNoBlock
	gcDrainFlushBgCredit
	gcDrainIdle

	// gcDrainBlock means neither gcDrainUntilPreempt or
	// gcDrainNoBlock. It is the default, but callers should use
	// the constant for documentation purposes.
	gcDrainBlock gcDrainFlags = 0
)

// gcDrain scans roots and objects in work buffers, blackening grey
// objects until all roots and work buffers have been drained.
//
// If flags&gcDrainUntilPreempt != 0, gcDrain returns when g.preempt
// is set. This implies gcDrainNoBlock.
//
// If flags&gcDrainIdle != 0, gcDrain returns when there is other work
// to do. This implies gcDrainNoBlock.
//
// If flags&gcDrainNoBlock != 0, gcDrain returns as soon as it is
// unable to get more work. Otherwise, it will block until all
// blocking calls are blocked in gcDrain.
//
// If flags&gcDrainFlushBgCredit != 0, gcDrain flushes scan work
// credit to gcController.bgScanCredit every gcCreditSlack units of
// scan work.
//
//go:nowritebarrier
func gcDrain(gcw *gcWork, flags gcDrainFlags) {
	if !writeBarrier.needed {
		throw("gcDrain phase incorrect")
	}

	gp := getg().m.curg
	preemptible := flags&gcDrainUntilPreempt != 0
	blocking := flags&(gcDrainUntilPreempt|gcDrainIdle|gcDrainNoBlock) == 0
	flushBgCredit := flags&gcDrainFlushBgCredit != 0
	idle := flags&gcDrainIdle != 0

	initScanWork := gcw.scanWork
	// idleCheck is the scan work at which to perform the next
	// idle check with the scheduler.
	idleCheck := initScanWork + idleCheckThreshold

	// Drain root marking jobs.
	if work.markrootNext < work.markrootJobs {
		for !(preemptible && gp.preempt) {
			job := atomic.Xadd(&work.markrootNext, +1) - 1
			if job >= work.markrootJobs {
				break
			}
			markroot(gcw, job)
			if idle && pollWork() {
				goto done
			}
		}
	}

	// Drain heap marking jobs.
	for !(preemptible && gp.preempt) {
		// Try to keep work available on the global queue. We used to
		// check if there were waiting workers, but it's better to
		// just keep work available than to make workers wait. In the
		// worst case, we'll do O(log(_WorkbufSize)) unnecessary
		// balances.
		if work.full == 0 {
			gcw.balance()
		}

		var b uintptr
		if blocking {
			b = gcw.get()
		} else {
			b = gcw.tryGetFast()
			if b == 0 {
				b = gcw.tryGet()
			}
		}
		if b == 0 {
			// work barrier reached or tryGet failed.
			break
		}
		scanobject(b, gcw)

		// Flush background scan work credit to the global
		// account if we've accumulated enough locally so
		// mutator assists can draw on it.
		if gcw.scanWork >= gcCreditSlack {
			atomic.Xaddint64(&gcController.scanWork, gcw.scanWork)
			if flushBgCredit {
				gcFlushBgCredit(gcw.scanWork - initScanWork)
				initScanWork = 0
			}
			idleCheck -= gcw.scanWork
			gcw.scanWork = 0

			if idle && idleCheck <= 0 {
				idleCheck += idleCheckThreshold
				if pollWork() {
					break
				}
			}
		}
	}

	// In blocking mode, write barriers are not allowed after this
	// point because we must preserve the condition that the work
	// buffers are empty.

done:
	// Flush remaining scan work credit.
	if gcw.scanWork > 0 {
		atomic.Xaddint64(&gcController.scanWork, gcw.scanWork)
		if flushBgCredit {
			gcFlushBgCredit(gcw.scanWork - initScanWork)
		}
		gcw.scanWork = 0
	}
}

// gcDrainN blackens grey objects until it has performed roughly
// scanWork units of scan work or the G is preempted. This is
// best-effort, so it may perform less work if it fails to get a work
// buffer. Otherwise, it will perform at least n units of work, but
// may perform more because scanning is always done in whole object
// increments. It returns the amount of scan work performed.
//
// The caller goroutine must be in a preemptible state (e.g.,
// _Gwaiting) to prevent deadlocks during stack scanning. As a
// consequence, this must be called on the system stack.
//
//go:nowritebarrier
//go:systemstack
func gcDrainN(gcw *gcWork, scanWork int64) int64 {
	if !writeBarrier.needed {
		throw("gcDrainN phase incorrect")
	}

	// There may already be scan work on the gcw, which we don't
	// want to claim was done by this call.
	workFlushed := -gcw.scanWork

	gp := getg().m.curg
	for !gp.preempt && workFlushed+gcw.scanWork < scanWork {
		// See gcDrain comment.
		if work.full == 0 {
			gcw.balance()
		}

		// This might be a good place to add prefetch code...
		// if(wbuf.nobj > 4) {
		//         PREFETCH(wbuf->obj[wbuf.nobj - 3];
		//  }
		//
		b := gcw.tryGetFast()
		if b == 0 {
			b = gcw.tryGet()
		}

		if b == 0 {
			// Try to do a root job.
			//
			// TODO: Assists should get credit for this
			// work.
			if work.markrootNext < work.markrootJobs {
				job := atomic.Xadd(&work.markrootNext, +1) - 1
				if job < work.markrootJobs {
					markroot(gcw, job)
					continue
				}
			}
			// No heap or root jobs.
			break
		}
		scanobject(b, gcw)

		// Flush background scan work credit.
		if gcw.scanWork >= gcCreditSlack {
			atomic.Xaddint64(&gcController.scanWork, gcw.scanWork)
			workFlushed += gcw.scanWork
			gcw.scanWork = 0
		}
	}

	// Unlike gcDrain, there's no need to flush remaining work
	// here because this never flushes to bgScanCredit and
	// gcw.dispose will flush any remaining work to scanWork.

	return workFlushed + gcw.scanWork
}

// scanblock scans b as scanobject would, but using an explicit
// pointer bitmap instead of the heap bitmap.
//
// This is used to scan non-heap roots, so it does not update
// gcw.bytesMarked or gcw.scanWork.
//
//go:nowritebarrier
func scanblock(b0, n0 uintptr, ptrmask *uint8, gcw *gcWork) {
	// Use local copies of original parameters, so that a stack trace
	// due to one of the throws below shows the original block
	// base and extent.
	b := b0
	n := n0

	arena_start := mheap_.arena_start
	arena_used := mheap_.arena_used

	for i := uintptr(0); i < n; {
		// Find bits for the next word.
		bits := uint32(*addb(ptrmask, i/(sys.PtrSize*8)))
		if bits == 0 {
			i += sys.PtrSize * 8
			continue
		}
		for j := 0; j < 8 && i < n; j++ {
			if bits&1 != 0 {
				// Same work as in scanobject; see comments there.
				obj := *(*uintptr)(unsafe.Pointer(b + i))
				if obj != 0 && arena_start <= obj && obj < arena_used {
					if obj, hbits, span, objIndex := heapBitsForObject(obj, b, i); obj != 0 {
						greyobject(obj, b, i, hbits, span, gcw, objIndex)
					}
				}
			}
			bits >>= 1
			i += sys.PtrSize
		}
	}
}

// scanobject scans the object starting at b, adding pointers to gcw.
// b must point to the beginning of a heap object or an oblet.
// scanobject consults the GC bitmap for the pointer mask and the
// spans for the size of the object.
//
//go:nowritebarrier
func scanobject(b uintptr, gcw *gcWork) {
	// Note that arena_used may change concurrently during
	// scanobject and hence scanobject may encounter a pointer to
	// a newly allocated heap object that is *not* in
	// [start,used). It will not mark this object; however, we
	// know that it was just installed by a mutator, which means
	// that mutator will execute a write barrier and take care of
	// marking it. This is even more pronounced on relaxed memory
	// architectures since we access arena_used without barriers
	// or synchronization, but the same logic applies.
	arena_start := mheap_.arena_start
	arena_used := mheap_.arena_used

	// Find the bits for b and the size of the object at b.
	//
	// b is either the beginning of an object, in which case this
	// is the size of the object to scan, or it points to an
	// oblet, in which case we compute the size to scan below.
	hbits := heapBitsForAddr(b)
	s := spanOfUnchecked(b)
	n := s.elemsize
	if n == 0 {
		throw("scanobject n == 0")
	}

	if n > maxObletBytes {
		// Large object. Break into oblets for better
		// parallelism and lower latency.
		if b == s.base() {
			// It's possible this is a noscan object (not
			// from greyobject, but from other code
			// paths), in which case we must *not* enqueue
			// oblets since their bitmaps will be
			// uninitialized.
			if !hbits.hasPointers(n) {
				// Bypass the whole scan.
				gcw.bytesMarked += uint64(n)
				return
			}

			// Enqueue the other oblets to scan later.
			// Some oblets may be in b's scalar tail, but
			// these will be marked as "no more pointers",
			// so we'll drop out immediately when we go to
			// scan those.
			for oblet := b + maxObletBytes; oblet < s.base()+s.elemsize; oblet += maxObletBytes {
				if !gcw.putFast(oblet) {
					gcw.put(oblet)
				}
			}
		}

		// Compute the size of the oblet. Since this object
		// must be a large object, s.base() is the beginning
		// of the object.
		n = s.base() + s.elemsize - b
		if n > maxObletBytes {
			n = maxObletBytes
		}
	}

	var i uintptr
	for i = 0; i < n; i += sys.PtrSize {
		// Find bits for this word.
		if i != 0 {
			// Avoid needless hbits.next() on last iteration.
			hbits = hbits.next()
		}
		// Load bits once. See CL 22712 and issue 16973 for discussion.
		bits := hbits.bits()
		// During checkmarking, 1-word objects store the checkmark
		// in the type bit for the one word. The only one-word objects
		// are pointers, or else they'd be merged with other non-pointer
		// data into larger allocations.
		if i != 1*sys.PtrSize && bits&bitScan == 0 {
			break // no more pointers in this object
		}
		if bits&bitPointer == 0 {
			continue // not a pointer
		}

		// Work here is duplicated in scanblock and above.
		// If you make changes here, make changes there too.
		obj := *(*uintptr)(unsafe.Pointer(b + i))

		// At this point we have extracted the next potential pointer.
		// Check if it points into heap and not back at the current object.
		if obj != 0 && arena_start <= obj && obj < arena_used && obj-b >= n {
			// Mark the object.
			if obj, hbits, span, objIndex := heapBitsForObject(obj, b, i); obj != 0 {
				greyobject(obj, b, i, hbits, span, gcw, objIndex)
			}
		}
	}
	gcw.bytesMarked += uint64(n)
	gcw.scanWork += int64(i)
}

// Shade the object if it isn't already.
// The object is not nil and known to be in the heap.
// Preemption must be disabled.
//go:nowritebarrier
func shade(b uintptr) {
	if obj, hbits, span, objIndex := heapBitsForObject(b, 0, 0); obj != 0 {
		gcw := &getg().m.p.ptr().gcw
		greyobject(obj, 0, 0, hbits, span, gcw, objIndex)
		if gcphase == _GCmarktermination || gcBlackenPromptly {
			// Ps aren't allowed to cache work during mark
			// termination.
			gcw.dispose()
		}
	}
}

// obj is the start of an object with mark mbits.
// If it isn't already marked, mark it and enqueue into gcw.
// base and off are for debugging only and could be removed.
//go:nowritebarrierrec
func greyobject(obj, base, off uintptr, hbits heapBits, span *mspan, gcw *gcWork, objIndex uintptr) {
	// obj should be start of allocation, and so must be at least pointer-aligned.
	if obj&(sys.PtrSize-1) != 0 {
		throw("greyobject: obj not pointer-aligned")
	}
	mbits := span.markBitsForIndex(objIndex)

	if useCheckmark {
		if !mbits.isMarked() {
			printlock()
			print("runtime:greyobject: checkmarks finds unexpected unmarked object obj=", hex(obj), "\n")
			print("runtime: found obj at *(", hex(base), "+", hex(off), ")\n")

			// Dump the source (base) object
			gcDumpObject("base", base, off)

			// Dump the object
			gcDumpObject("obj", obj, ^uintptr(0))

			throw("checkmark found unmarked object")
		}
		if hbits.isCheckmarked(span.elemsize) {
			return
		}
		hbits.setCheckmarked(span.elemsize)
		if !hbits.isCheckmarked(span.elemsize) {
			throw("setCheckmarked and isCheckmarked disagree")
		}
	} else {
		if debug.gccheckmark > 0 && span.isFree(objIndex) {
			print("runtime: marking free object ", hex(obj), " found at *(", hex(base), "+", hex(off), ")\n")
			gcDumpObject("base", base, off)
			gcDumpObject("obj", obj, ^uintptr(0))
			throw("marking free object")
		}

		// If marked we have nothing to do.
		if mbits.isMarked() {
			return
		}
		// mbits.setMarked() // Avoid extra call overhead with manual inlining.
		atomic.Or8(mbits.bytep, mbits.mask)
		// If this is a noscan object, fast-track it to black
		// instead of greying it.
		if span.spanclass.noscan() {
			gcw.bytesMarked += uint64(span.elemsize)
			return
		}
	}

	// Queue the obj for scanning. The PREFETCH(obj) logic has been removed but
	// seems like a nice optimization that can be added back in.
	// There needs to be time between the PREFETCH and the use.
	// Previously we put the obj in an 8 element buffer that is drained at a rate
	// to give the PREFETCH time to do its work.
	// Use of PREFETCHNTA might be more appropriate than PREFETCH
	if !gcw.putFast(obj) {
		gcw.put(obj)
	}
}

// gcDumpObject dumps the contents of obj for debugging and marks the
// field at byte offset off in obj.
func gcDumpObject(label string, obj, off uintptr) {
	if obj < mheap_.arena_start || obj >= mheap_.arena_used {
		print(label, "=", hex(obj), " is not in the Go heap\n")
		return
	}
	k := obj >> _PageShift
	x := k
	x -= mheap_.arena_start >> _PageShift
	s := mheap_.spans[x]
	print(label, "=", hex(obj), " k=", hex(k))
	if s == nil {
		print(" s=nil\n")
		return
	}
<<<<<<< HEAD
	print(" s.base()=", hex(s.base()), " s.limit=", hex(s.limit), " s.spanclass=", s.spanclass, " s.elemsize=", s.elemsize, "\n")
=======
	print(" s.base()=", hex(s.base()), " s.limit=", hex(s.limit), " s.sizeclass=", s.sizeclass, " s.elemsize=", s.elemsize, " s.state=")
	if 0 <= s.state && int(s.state) < len(mSpanStateNames) {
		print(mSpanStateNames[s.state], "\n")
	} else {
		print("unknown(", s.state, ")\n")
	}

>>>>>>> 41908a54
	skipped := false
	size := s.elemsize
	if s.state == _MSpanStack && size == 0 {
		// We're printing something from a stack frame. We
		// don't know how big it is, so just show up to an
		// including off.
		size = off + sys.PtrSize
	}
	for i := uintptr(0); i < size; i += sys.PtrSize {
		// For big objects, just print the beginning (because
		// that usually hints at the object's type) and the
		// fields around off.
		if !(i < 128*sys.PtrSize || off-16*sys.PtrSize < i && i < off+16*sys.PtrSize) {
			skipped = true
			continue
		}
		if skipped {
			print(" ...\n")
			skipped = false
		}
		print(" *(", label, "+", i, ") = ", hex(*(*uintptr)(unsafe.Pointer(obj + i))))
		if i == off {
			print(" <==")
		}
		print("\n")
	}
	if skipped {
		print(" ...\n")
	}
}

// gcmarknewobject marks a newly allocated object black. obj must
// not contain any non-nil pointers.
//
// This is nosplit so it can manipulate a gcWork without preemption.
//
//go:nowritebarrier
//go:nosplit
func gcmarknewobject(obj, size, scanSize uintptr) {
	if useCheckmark && !gcBlackenPromptly { // The world should be stopped so this should not happen.
		throw("gcmarknewobject called while doing checkmark")
	}
	markBitsForAddr(obj).setMarked()
	gcw := &getg().m.p.ptr().gcw
	gcw.bytesMarked += uint64(size)
	gcw.scanWork += int64(scanSize)
	if gcBlackenPromptly {
		// There shouldn't be anything in the work queue, but
		// we still need to flush stats.
		gcw.dispose()
	}
}

// gcMarkTinyAllocs greys all active tiny alloc blocks.
//
// The world must be stopped.
func gcMarkTinyAllocs() {
	for _, p := range &allp {
		if p == nil || p.status == _Pdead {
			break
		}
		c := p.mcache
		if c == nil || c.tiny == 0 {
			continue
		}
		_, hbits, span, objIndex := heapBitsForObject(c.tiny, 0, 0)
		gcw := &p.gcw
		greyobject(c.tiny, 0, 0, hbits, span, gcw, objIndex)
		if gcBlackenPromptly {
			gcw.dispose()
		}
	}
}

// Checkmarking

// To help debug the concurrent GC we remark with the world
// stopped ensuring that any object encountered has their normal
// mark bit set. To do this we use an orthogonal bit
// pattern to indicate the object is marked. The following pattern
// uses the upper two bits in the object's boundary nibble.
// 01: scalar  not marked
// 10: pointer not marked
// 11: pointer     marked
// 00: scalar      marked
// Xoring with 01 will flip the pattern from marked to unmarked and vica versa.
// The higher bit is 1 for pointers and 0 for scalars, whether the object
// is marked or not.
// The first nibble no longer holds the typeDead pattern indicating that the
// there are no more pointers in the object. This information is held
// in the second nibble.

// If useCheckmark is true, marking of an object uses the
// checkmark bits (encoding above) instead of the standard
// mark bits.
var useCheckmark = false

//go:nowritebarrier
func initCheckmarks() {
	useCheckmark = true
	for _, s := range mheap_.allspans {
		if s.state == _MSpanInUse {
			heapBitsForSpan(s.base()).initCheckmarkSpan(s.layout())
		}
	}
}

func clearCheckmarks() {
	useCheckmark = false
	for _, s := range mheap_.allspans {
		if s.state == _MSpanInUse {
			heapBitsForSpan(s.base()).clearCheckmarkSpan(s.layout())
		}
	}
}<|MERGE_RESOLUTION|>--- conflicted
+++ resolved
@@ -1429,17 +1429,13 @@
 		print(" s=nil\n")
 		return
 	}
-<<<<<<< HEAD
-	print(" s.base()=", hex(s.base()), " s.limit=", hex(s.limit), " s.spanclass=", s.spanclass, " s.elemsize=", s.elemsize, "\n")
-=======
-	print(" s.base()=", hex(s.base()), " s.limit=", hex(s.limit), " s.sizeclass=", s.sizeclass, " s.elemsize=", s.elemsize, " s.state=")
+	print(" s.base()=", hex(s.base()), " s.limit=", hex(s.limit), " s.spanclass=", s.spanclass, " s.elemsize=", s.elemsize, " s.state=")
 	if 0 <= s.state && int(s.state) < len(mSpanStateNames) {
 		print(mSpanStateNames[s.state], "\n")
 	} else {
 		print("unknown(", s.state, ")\n")
 	}
 
->>>>>>> 41908a54
 	skipped := false
 	size := s.elemsize
 	if s.state == _MSpanStack && size == 0 {
